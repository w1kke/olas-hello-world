--- conflicted
+++ resolved
@@ -278,44 +278,22 @@
   #         sudo apt update
   #         sudo apt install yarn -y
  
-<<<<<<< HEAD
-  #         # pull node image needed for the integration tests
-  #         docker pull node:16.7.0
-  #         docker pull trufflesuite/ganache:beta
-  #         # build hardhat node in third_party/safe-contracts
-  #         cd third_party/safe-contracts &&\
-  #           sudo chown -R $(whoami) .husky &&\
-  #           yarn
-  #         # build hardhat node in third_party/contracts-amm
-  #         cd ../..
-  #         cd third_party/contracts-amm &&\
-  #           yarn
-
-  #         # install Skaffold needed in order to build the Flask with Tendermint image
-  #         curl -Lo skaffold https://storage.googleapis.com/skaffold/releases/v1.33.0/skaffold-linux-amd64 &&\
-  #           sudo install skaffold /usr/local/bin/
-
-  #     - name: Unit tests
-  #       run: |
-  #         tox -e py${{ matrix.python-version }} -- -m 'e2e'
-=======
-          # pull node image needed for the integration tests
-          docker pull node:16.7.0
-          docker pull trufflesuite/ganache:beta
-          # build hardhat node in third_party/safe-contracts
-          cd third_party/safe-contracts &&\
-            sudo chown -R $(whoami) .husky &&\
-            yarn
-          # build hardhat node in third_party/contracts-amm
-          cd ../..
-          cd third_party/contracts-amm &&\
-            yarn
-
-          # install Skaffold needed in order to build the Flask with Tendermint image
-          curl -Lo skaffold https://storage.googleapis.com/skaffold/releases/v1.33.0/skaffold-linux-amd64 &&\
-            sudo install skaffold /usr/local/bin/
-
-      - name: Unit tests
-        run: |
-          tox --develop -e py${{ matrix.python-version }} -- -m 'e2e'
->>>>>>> 90c04661
+      #     # pull node image needed for the integration tests
+      #     docker pull node:16.7.0
+      #     docker pull trufflesuite/ganache:beta
+      #     # build hardhat node in third_party/safe-contracts
+      #     cd third_party/safe-contracts &&\
+      #       sudo chown -R $(whoami) .husky &&\
+      #       yarn
+      #     # build hardhat node in third_party/contracts-amm
+      #     cd ../..
+      #     cd third_party/contracts-amm &&\
+      #       yarn
+
+      #     # install Skaffold needed in order to build the Flask with Tendermint image
+      #     curl -Lo skaffold https://storage.googleapis.com/skaffold/releases/v1.33.0/skaffold-linux-amd64 &&\
+      #       sudo install skaffold /usr/local/bin/
+
+      # - name: Unit tests
+      #   run: |
+      #     tox --develop -e py${{ matrix.python-version }} -- -m 'e2e'