--- conflicted
+++ resolved
@@ -31,15 +31,10 @@
 from aea_ledger_ethereum import EthereumApi
 from eth_typing import ChecksumAddress, HexAddress, HexStr
 from hexbytes import HexBytes
-<<<<<<< HEAD
 from packaging.version import Version
 from py_eth_sig_utils.eip712 import encode_typed_data
+from web3.exceptions import TransactionNotFound
 from web3.types import TxParams, Wei
-=======
-from web3 import HTTPProvider
-from web3.exceptions import TransactionNotFound
-from web3.types import Nonce, TxParams, Wei
->>>>>>> 3df50ccc
 
 
 PUBLIC_ID = PublicId.from_str("valory/gnosis_safe:0.1.0")
@@ -449,72 +444,12 @@
         :return: the verified status
         """
         ledger_api = cast(EthereumApi, ledger_api)
-<<<<<<< HEAD
         deployed_bytecode = ledger_api.api.eth.get_code(contract_address).hex()
         # we cannot use cls.contract_interface["ethereum"]["deployedBytecode"] because the
         # contract is created via a proxy
         local_bytecode = SAFE_DEPLOYED_BYTECODE
         verified = deployed_bytecode == local_bytecode
         return dict(verified=verified)
-=======
-        contract_interface = cls.contract_interface.get(ledger_api.identifier, {})
-
-        blockchain_bytecode = cls._extract_bytecode_contract(
-            ledger_api.api.eth.get_code(contract_address).hex(),
-            solc_version,
-        )
-
-        compiled_bytecode = cls._extract_bytecode_contract(
-            contract_interface["bytecode"], solc_version
-        )
-
-        verified = blockchain_bytecode == compiled_bytecode
-        return dict(verified=verified)
-
-    @classmethod
-    def _extract_bytecode_contract(
-        cls, bytecode: str, solc_version: str
-    ) -> Optional[str]:
-        """
-        Strip all contract's metadata
-
-        :param bytecode: the contract's bytecode
-        :param solc_version: solc version with which the contract was compiled
-        :return: the contract with all metadata stripped or None if it failed
-        """
-        _, solc_minor, solc_patch, _ = cls._extract_version(solc_version)
-        contract_end = bytecode.index("a165627a7a72305820")
-
-        if solc_minor is None or solc_patch is None:
-            return None
-        if solc_minor >= 4 and solc_patch >= 22:
-            contract_start = bytecode.rindex("6080604052")
-            return bytecode[contract_start:contract_end]
-        if solc_minor >= 4 and solc_patch >= 7:
-            contract_start = bytecode.rindex("6060604052")
-            return bytecode[contract_start:contract_end]
-        return bytecode
-
-    @classmethod
-    def _extract_version(
-        cls, solc_version: str
-    ) -> Tuple[Optional[int], Optional[int], Optional[int], Optional[str]]:
-        """
-        Extracts version numbers from a string in the format "v0.4.16+commit.d7661dd9"
-
-        :param solc_version: solc version with which the contract was compiled
-        :return: the version numbers: major, minor, patch, [commit]
-        """
-        major, minor, patch, commit = None, None, None, None
-        version_regex = r"v([0-9]+)\.([0-9]+)\.([0-9]+)([+-]commit\.[a-zA-Z0-9]+)?"
-        match = re.match(version_regex, solc_version)
-
-        if match:
-            major, minor, patch = [int(i) for i in match.groups()[:3]]
-            if len(match.groups()) > 3:
-                commit = match.groups()[3].split(".")[-1]
-
-        return major, minor, patch, commit
 
     @classmethod
     def verify_tx(cls, ledger_api: LedgerApi, tx_hash: str) -> JSONLike:
@@ -531,5 +466,4 @@
             ledger_api.api.eth.getTransaction(tx_hash)
             return dict(verified=True)
         except TransactionNotFound:
-            return dict(verified=False)
->>>>>>> 3df50ccc
+            return dict(verified=False)