--- conflicted
+++ resolved
@@ -455,8 +455,10 @@
     ) -> None:
         """Initialize a period state."""
         self._current_period_count = initial_period
-<<<<<<< HEAD
         self._initial_data = initial_data
+        self._cross_period_persisted_keys = (
+            [] if cross_period_persisted_keys is None else cross_period_persisted_keys
+        )
         self._data: Dict[int, Dict[str, Any]] = {
             self._current_period_count: self._initial_data
         }
@@ -469,12 +471,6 @@
         :return: the initial_data
         """
         return self._initial_data
-=======
-        self._cross_period_persisted_keys = (
-            [] if cross_period_persisted_keys is None else cross_period_persisted_keys
-        )
-        self._data = {self._current_period_count: initial_data}
->>>>>>> dd70acb5
 
     @property
     def current_period_count(self) -> int:
@@ -984,9 +980,6 @@
     ) -> Any:
         """Get the most voted payload."""
         most_voted_payload, max_votes = self.payloads_count.most_common()[0]
-        import pdb
-
-        pdb.set_trace()
         if max_votes < self._consensus_params.max_participants:
             raise ABCIAppInternalError("not enough votes")
         return most_voted_payload
