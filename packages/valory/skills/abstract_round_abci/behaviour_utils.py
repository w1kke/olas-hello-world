# -*- coding: utf-8 -*-
# ------------------------------------------------------------------------------
#
#   Copyright 2021-2022 Valory AG
#
#   Licensed under the Apache License, Version 2.0 (the "License");
#   you may not use this file except in compliance with the License.
#   You may obtain a copy of the License at
#
#       http://www.apache.org/licenses/LICENSE-2.0
#
#   Unless required by applicable law or agreed to in writing, software
#   distributed under the License is distributed on an "AS IS" BASIS,
#   WITHOUT WARRANTIES OR CONDITIONS OF ANY KIND, either express or implied.
#   See the License for the specific language governing permissions and
#   limitations under the License.
#
# ------------------------------------------------------------------------------

"""This module contains helper classes for behaviours."""
import datetime
import inspect
import json
import pprint
from abc import ABC, abstractmethod
from enum import Enum
from functools import partial
from typing import (
    Any,
    Callable,
    Dict,
    Generator,
    List,
    Optional,
    OrderedDict,
    Tuple,
    Type,
    cast,
)

from aea.exceptions import enforce
from aea.protocols.base import Message
from aea.protocols.dialogue.base import Dialogue
from aea.skills.behaviours import SimpleBehaviour

from packages.open_aea.protocols.signing import SigningMessage
from packages.open_aea.protocols.signing.custom_types import (
    RawMessage,
    RawTransaction,
    Terms,
)
from packages.valory.connections.http_client.connection import (
    PUBLIC_ID as HTTP_CLIENT_PUBLIC_ID,
)
from packages.valory.protocols.contract_api import ContractApiMessage
from packages.valory.protocols.http import HttpMessage
from packages.valory.protocols.ledger_api import LedgerApiMessage
from packages.valory.skills.abstract_round_abci.base import (
    AbstractRound,
    BasePeriodState,
    BaseTxPayload,
    LEDGER_API_ADDRESS,
    OK_CODE,
    Transaction,
)
from packages.valory.skills.abstract_round_abci.dialogues import (
    ContractApiDialogue,
    ContractApiDialogues,
    HttpDialogue,
    HttpDialogues,
    LedgerApiDialogue,
    LedgerApiDialogues,
    SigningDialogues,
)
from packages.valory.skills.abstract_round_abci.models import (
    BaseParams,
    Requests,
    SharedState,
)


_DEFAULT_REQUEST_RETRY_DELAY = 1.0
_DEFAULT_REQUEST_TIMEOUT = 10.0
_DEFAULT_TX_TIMEOUT = 10.0
_DEFAULT_TX_MAX_ATTEMPTS = 10

_SYNC_MODE_WAIT = 3


class SendException(Exception):
    """Exception raised if the 'try_send' to an AsyncBehaviour failed."""


class TimeoutException(Exception):
    """Exception raised when a timeout during AsyncBehaviour occurs."""


class AsyncBehaviour(ABC):
    """
    MixIn behaviour class that support limited asynchronous programming.

    An AsyncBehaviour can be in three states:
    - READY: no suspended 'async_act' execution;
    - RUNNING: 'act' called, and waiting for a message
    - WAITING_TICK: 'act' called, and waiting for the next 'act' call
    """

    class AsyncState(Enum):
        """Enumeration of AsyncBehaviour states."""

        READY = "ready"
        RUNNING = "running"
        WAITING_MESSAGE = "waiting_message"
        WAITING_UNHANDLED_MESSAGE = "waiting_unhandled_message"

    def __init__(self) -> None:
        """Initialize the async behaviour."""
        self.__state = self.AsyncState.READY
        self.__generator_act: Optional[Generator] = None

        # temporary variables for the waiting message state
        self.__stopped: bool = True
        self.__notified: bool = False
        self.__message: Any = None
        self.__setup_called: bool = False

    @abstractmethod
    def async_act(self) -> Generator:
        """Do the act, supporting asynchronous execution."""

    @abstractmethod
    def async_act_wrapper(self) -> Generator:
        """Do the act, supporting asynchronous execution."""

    @property
    def state(self) -> AsyncState:
        """Get the 'async state'."""
        return self.__state

    @property
    def is_stopped(self) -> bool:
        """Check whether the behaviour has stopped."""
        return self.__stopped

    def __get_generator_act(self) -> Generator:
        """Get the _generator_act."""
        if self.__generator_act is None:
            raise ValueError("generator act not set!")  # pragma: nocover
        return self.__generator_act

    def try_send(self, message: Any) -> None:
        """
        Try to send a message to a waiting behaviour.

        It will be sent only if the behaviour is actually waiting for a message,
        and it was not already notified.

        :param message: a Python object.
        :raises: SendException if the behaviour was not waiting for a message,
            or if it was already notified.
        """
        in_waiting_message_state = self.__state in (
            self.AsyncState.WAITING_MESSAGE,
            self.AsyncState.WAITING_UNHANDLED_MESSAGE,
        )
        already_notified = self.__notified
        enforce(
            in_waiting_message_state and not already_notified,
            "cannot send message",
            exception_class=SendException,
        )
        self.__notified = True
        self.__message = message

    @classmethod
    def wait_for_condition(
        cls, condition: Callable[[], bool], timeout: Optional[float] = None
    ) -> Generator[None, None, None]:
        """Wait for a condition to happen."""
        if timeout is not None:
            deadline = datetime.datetime.now() + datetime.timedelta(0, timeout)
        else:
            deadline = datetime.datetime.max

        while not condition():
            if timeout is not None and datetime.datetime.now() > deadline:
                raise TimeoutException()
            yield

    def sleep(self, seconds: float) -> Any:
        """
        Delay execution for a given number of seconds.

        The argument may be a floating point number for subsecond precision.

        :param seconds: the seconds
        :yield: None
        """
        deadline = datetime.datetime.now() + datetime.timedelta(0, seconds)

        def _wait_until() -> bool:
            return datetime.datetime.now() > deadline

        yield from self.wait_for_condition(_wait_until)

    def wait_for_message(
        self,
        condition: Callable = lambda message: True,
        timeout: Optional[float] = None,
        unhandled: bool = False,
    ) -> Any:
        """
        Wait for message.

        Care must be taken. This method does not handle concurrent requests.
        Use directly after a request is being sent.

        :param condition: a callable
        :param timeout: max time to wait (in seconds)
        :param unhandled: if the message is unhandled by the behaviour.
        :return: a message
        :yield: None
        """
        if timeout is not None:
            deadline = datetime.datetime.now() + datetime.timedelta(0, timeout)
        else:
            deadline = datetime.datetime.max

        if unhandled:
            self.__state = self.AsyncState.WAITING_UNHANDLED_MESSAGE
        else:
            self.__state = self.AsyncState.WAITING_MESSAGE
        try:
            message = None
            while message is None or not condition(message):
                message = yield
                if timeout is not None and datetime.datetime.now() > deadline:
                    raise TimeoutException()
            message = cast(Message, message)
            return message
        finally:
            self.__state = self.AsyncState.RUNNING

    def setup(self) -> None:
        """Setup behaviour."""

    def act(self) -> None:
        """Do the act."""
        # call setup only the first time act is called
        if not self.__setup_called:
            self.setup()
            self.__setup_called = True

        if self.__state == self.AsyncState.READY:
            self.__call_act_first_time()
            return
        if self.__state in (
            self.AsyncState.WAITING_MESSAGE,
            self.AsyncState.WAITING_UNHANDLED_MESSAGE,
        ):
            self.__handle_waiting_for_message()
            return
        enforce(self.__state == self.AsyncState.RUNNING, "not in 'RUNNING' state")
        self.__handle_tick()

    def stop(self) -> None:
        """Stop the execution of the behaviour."""
        if self.__stopped or self.__state in (
            self.AsyncState.READY,
            self.AsyncState.WAITING_UNHANDLED_MESSAGE,
        ):
            return
        self.__get_generator_act().close()
        self.__state = self.AsyncState.READY
        self.__stopped = True

    def __call_act_first_time(self) -> None:
        """Call the 'async_act' method for the first time."""
        self.__stopped = False
        self.__state = self.AsyncState.RUNNING
        try:
            self.__generator_act = self.async_act_wrapper()
            # if the method 'async_act' was not a generator function
            # (i.e. no 'yield' or 'yield from' statement)
            # just return
            if not inspect.isgenerator(self.__generator_act):
                self.__state = self.AsyncState.READY
                return
            # trigger first execution, up to next 'yield' statement
            self.__get_generator_act().send(None)
        except StopIteration:
            # this may happen if the generator is empty
            self.__state = self.AsyncState.READY

    def __handle_waiting_for_message(self) -> None:
        """Handle an 'act' tick, when waiting for a message."""
        # if there is no message coming, skip.
        if self.__notified:
            try:
                self.__get_generator_act().send(self.__message)
            except StopIteration:
                self.__handle_stop_iteration()
            finally:
                # wait for the next message
                self.__notified = False
                self.__message = None

    def __handle_tick(self) -> None:
        """Handle an 'act' tick."""
        try:
            self.__get_generator_act().send(None)
        except StopIteration:
            self.__handle_stop_iteration()

    def __handle_stop_iteration(self) -> None:
        """
        Handle 'StopIteration' exception.

        The exception means that the 'async_act'
        generator function terminated the execution,
        and therefore the state needs to be reset.
        """
        self.__state = self.AsyncState.READY


class CleanUpBehaviour(ABC):
    """Class for clean-up related functionality of behaviours."""

    def clean_up(self) -> None:
        """
        Clean up the resources due to a 'stop' event.

        It can be optionally implemented by the concrete classes.
        """

    def handle_late_messages(self, message: Message) -> None:
        """
        Handle late arriving messages.

        Runs from another behaviour, even if the behaviour implementing the method has been exited.
        It can be optionally implemented by the concrete classes.

        :param message: the late arriving message to handle.
        """


class BaseState(AsyncBehaviour, CleanUpBehaviour, SimpleBehaviour, ABC):
    """Base class for FSM states."""

    is_programmatically_defined = True
    state_id = ""
    matching_round: Optional[Type[AbstractRound]] = None
    is_degenerate: bool = False

    def __init__(self, **kwargs: Any):  # pylint: disable=super-init-not-called
        """Initialize a base state behaviour."""
        AsyncBehaviour.__init__(self)
        CleanUpBehaviour.__init__(self)
        SimpleBehaviour.__init__(self, **kwargs)
        self._is_done: bool = False
        self._is_started: bool = False
        enforce(self.state_id != "", "State id not set.")

    @property
    def params(self) -> BaseParams:
        """Return the params."""
        return cast(BaseParams, self.context.params)

    @property
    def period_state(self) -> BasePeriodState:
        """Return the period state."""
        return cast(BasePeriodState, cast(SharedState, self.context.state).period_state)

    def check_in_round(self, round_id: str) -> bool:
        """Check that we entered a specific round."""
        return cast(SharedState, self.context.state).period.current_round_id == round_id

    def check_in_last_round(self, round_id: str) -> bool:
        """Check that we entered a specific round."""
        return cast(SharedState, self.context.state).period.last_round_id == round_id

    def check_not_in_round(self, round_id: str) -> bool:
        """Check that we are not in a specific round."""
        return not self.check_in_round(round_id)

    def check_not_in_last_round(self, round_id: str) -> bool:
        """Check that we are not in a specific round."""
        return not self.check_in_last_round(round_id)

    def check_round_has_finished(self, round_id: str) -> bool:
        """Check that the round has finished."""
        return self.check_in_last_round(round_id)

    def check_round_height_has_changed(self, round_height: int) -> bool:
        """Check that the round height has changed."""
        return (
            cast(SharedState, self.context.state).period.current_round_height
            != round_height
        )

    def is_round_ended(self, round_id: str) -> Callable[[], bool]:
        """Get a callable to check whether the current round has ended."""
        return partial(self.check_not_in_round, round_id)

    def wait_until_round_end(
        self, timeout: Optional[float] = None
    ) -> Generator[None, None, None]:
        """
        Wait until the ABCI application exits from a round.

        :param timeout: the timeout for the wait
        :yield: None
        """
        if self.matching_round is None:
            raise ValueError("No matching_round set!")
        round_id = self.matching_round.round_id
        round_height = cast(SharedState, self.context.state).period.current_round_height
        if self.check_not_in_round(round_id) and self.check_not_in_last_round(round_id):
            raise ValueError(
                f"Should be in matching round ({round_id}) or last round ({self.context.state.period.last_round_id}), actual round {self.context.state.period.current_round_id}!"
            )
        yield from self.wait_for_condition(
            partial(self.check_round_height_has_changed, round_height), timeout=timeout
        )

    def wait_from_last_timestamp(self, seconds: float) -> Any:
        """
        Delay execution for a given number of seconds from the last timestamp.

        The argument may be a floating point number for subsecond precision.

        :param seconds: the seconds
        :yield: None
        """
        deadline = cast(
            SharedState, self.context.state
        ).period.abci_app.last_timestamp + datetime.timedelta(0, seconds)

        def _wait_until() -> bool:
            return datetime.datetime.now() > deadline

        yield from self.wait_for_condition(_wait_until)

    def is_done(self) -> bool:
        """Check whether the state is done."""
        return self._is_done

    def set_done(self) -> None:
        """Set the behaviour to done."""
        self._is_done = True

    def send_a2a_transaction(self, payload: BaseTxPayload) -> Generator:
        """
        Send transaction and wait for the response, and repeat until not successful.

        :param: payload: the payload to send
        :yield: the responses
        """
        if self.matching_round is None:
            raise ValueError("No matching_round set!")
        stop_condition = self.is_round_ended(self.matching_round.round_id)
        yield from self._send_transaction(payload, stop_condition=stop_condition)

    def async_act_wrapper(self) -> Generator:
        """Do the act, supporting asynchronous execution."""
        if not self._is_started:
            self._log_start()
            self._is_started = True

        try:
            if self.context.state.period.syncing_up:
                if self.matching_round is None:
                    yield from self.sleep(_SYNC_MODE_WAIT)
                else:
                    yield from self.wait_until_round_end()
            else:
                yield from self.async_act()
        except StopIteration:
            if self.context.state.period.syncing_up:  # pragma: nocover
                # needs to be tested
                has_synced_up = yield from self._has_synced_up()
                if has_synced_up:
                    self.context.logger.info("local height == remote; Ending sync...")
                    self.context.state.period.end_sync()
            self.clean_up()
            self.set_done()
            self._log_end()
            return

        if self._is_done:
            self._log_end()

    def _log_start(self) -> None:
        """Log the entering in the behaviour state."""
        self.context.logger.info(f"Entered in the '{self.name}' behaviour state")

    def _log_end(self) -> None:
        """Log the exiting from the behaviour state."""
        self.context.logger.info(f"'{self.name}' behaviour state is done")

    @classmethod
    def _get_request_nonce_from_dialogue(cls, dialogue: Dialogue) -> str:
        """Get the request nonce for the request, from the protocol's dialogue."""
        return dialogue.dialogue_label.dialogue_reference[0]

    def _send_transaction(  # pylint: disable=too-many-arguments
        self,
        payload: BaseTxPayload,
        stop_condition: Callable[[], bool] = lambda: False,
        request_timeout: float = _DEFAULT_REQUEST_TIMEOUT,
        request_retry_delay: float = _DEFAULT_REQUEST_RETRY_DELAY,
        tx_timeout: float = _DEFAULT_TX_TIMEOUT,
        max_attempts: int = _DEFAULT_TX_MAX_ATTEMPTS,
    ) -> Generator:
        """
        Send transaction and wait for the response, repeat until not successful.

        Steps:
        - Request the signature of the payload to the Decision Maker
        - Send the transaction to the 'price-estimation' app via the Tendermint
          node, and wait/repeat until the transaction is not mined.

        Happy-path full flow of the messages.

        get_signature:
            AbstractRoundAbci skill -> (SigningMessage | SIGN_MESSAGE) -> DecisionMaker
            DecisionMaker -> (SigningMessage | SIGNED_MESSAGE) -> AbstractRoundAbci skill

        _submit_tx:
            AbstractRoundAbci skill -> (HttpMessage | REQUEST) -> Http client connection
            Http client connection -> (HttpMessage | RESPONSE) -> AbstractRoundAbci skill

        _wait_until_transaction_delivered:
            AbstractRoundAbci skill -> (HttpMessage | REQUEST) -> Http client connection
            Http client connection -> (HttpMessage | RESPONSE) -> AbstractRoundAbci skill

        :param: payload: the payload to send
        :param: stop_condition: the condition to be checked to interrupt the
                waiting loop.
        :param: request_timeout: the timeout for the requests
        :param: request_retry_delay: the delay to wait after failed requests
        :param: tx_timeout: the timeout to wait for tx delivery
        :param: max_attempts: max retry attempts
        :yield: the responses
        """
        while not stop_condition():
            self.context.logger.debug(
                f"Trying to send payload: {pprint.pformat(payload.json)}"
            )
            signature_bytes = yield from self.get_signature(payload.encode())
            transaction = Transaction(payload, signature_bytes)
            try:
                response = yield from self._submit_tx(
                    transaction.encode(), timeout=request_timeout
                )
                # There is no guarantee that beyond this line will be executed for a given behaviour execution.
                # The tx could lead to a round transition which exits us from the behaviour execution.
                # It's unlikely to happen anywhere before line 538 but there it is very likely to not
                # yield in time before the behaviour is finished. As a result logs below might not show
                # up on the happy execution path.
            except TimeoutException:
                self.context.logger.info(
                    f"Timeout expired for submit tx. Retrying in {request_retry_delay} seconds..."
                )
                payload = payload.with_new_id()
                yield from self.sleep(request_retry_delay)
                continue
            response = cast(HttpMessage, response)
            if not self._check_http_return_code_200(response):
                self.context.logger.info(
                    f"Received return code != 200 with response {response} with body {str(response.body)}. Retrying in {request_retry_delay} seconds..."
                )
                payload = payload.with_new_id()
                yield from self.sleep(request_retry_delay)
                continue
            try:
                json_body = json.loads(response.body)
            except json.JSONDecodeError as e:  # pragma: nocover
                raise ValueError(
                    f"Unable to decode response: {response} with body {str(response.body)}"
                ) from e
            self.context.logger.debug(f"JSON response: {pprint.pformat(json_body)}")
            tx_hash = json_body["result"]["hash"]
            if json_body["result"]["code"] != OK_CODE:
                self.context.logger.info(
                    f"Received tendermint code != 0. Retrying in {request_retry_delay} seconds..."
                )
                yield from self.sleep(request_retry_delay)
                continue  # pragma: nocover

            try:
                is_delivered, res = yield from self._wait_until_transaction_delivered(
                    tx_hash, timeout=tx_timeout, max_attempts=max_attempts
                )
            except TimeoutException:
                self.context.logger.info(
                    f"Timeout expired for wait until transaction delivered. Retrying in {request_retry_delay} seconds..."
                )
                payload = payload.with_new_id()
                yield from self.sleep(request_retry_delay)
                continue  # pragma: nocover

            if is_delivered:
                self.context.logger.info("A2A transaction delivered!")
                break
            # otherwise, repeat until done, or until stop condition is true
            self.context.logger.info(f"Tx sent but not delivered. Response = {res}")
            payload = payload.with_new_id()
        self.context.logger.info(
            "Stop condition is true, no more attempts to send the transaction."
        )

    def _send_signing_request(
        self, raw_message: bytes, is_deprecated_mode: bool = False
    ) -> None:
        """
        Send a signing request.

        Happy-path full flow of the messages.

        AbstractRoundAbci skill -> (SigningMessage | SIGN_MESSAGE) -> DecisionMaker
        DecisionMaker -> (SigningMessage | SIGNED_MESSAGE) -> AbstractRoundAbci skill

        :param raw_message: raw message bytes
        :param is_deprecated_mode: is deprecated flag.
        """
        signing_dialogues = cast(SigningDialogues, self.context.signing_dialogues)
        signing_msg, signing_dialogue = signing_dialogues.create(
            counterparty=self.context.decision_maker_address,
            performative=SigningMessage.Performative.SIGN_MESSAGE,
            raw_message=RawMessage(
                self.context.default_ledger_id,
                raw_message,
                is_deprecated_mode=is_deprecated_mode,
            ),
            terms=Terms(
                ledger_id=self.context.default_ledger_id,
                sender_address="",
                counterparty_address="",
                amount_by_currency_id={},
                quantities_by_good_id={},
                nonce="",
            ),
        )
        request_nonce = self._get_request_nonce_from_dialogue(signing_dialogue)
        cast(Requests, self.context.requests).request_id_to_callback[
            request_nonce
        ] = self.get_callback_request()
        self.context.decision_maker_message_queue.put_nowait(signing_msg)

    def _send_transaction_signing_request(
        self, raw_transaction: RawTransaction, terms: Terms
    ) -> None:
        """
        Send a transaction signing request.

        Happy-path full flow of the messages.

        AbstractRoundAbci skill -> (SigningMessage | SIGN_TRANSACTION) -> DecisionMaker
        DecisionMaker -> (SigningMessage | SIGNED_TRANSACTION) -> AbstractRoundAbci skill

        :param raw_transaction: raw transaction data
        :param terms: signing terms
        """
        signing_dialogues = cast(SigningDialogues, self.context.signing_dialogues)
        signing_msg, signing_dialogue = signing_dialogues.create(
            counterparty=self.context.decision_maker_address,
            performative=SigningMessage.Performative.SIGN_TRANSACTION,
            raw_transaction=raw_transaction,
            terms=terms,
        )
        request_nonce = self._get_request_nonce_from_dialogue(signing_dialogue)
        cast(Requests, self.context.requests).request_id_to_callback[
            request_nonce
        ] = self.get_callback_request()
        self.context.decision_maker_message_queue.put_nowait(signing_msg)

    def _send_transaction_request(self, signing_msg: SigningMessage) -> None:
        """
        Send transaction request.

        Happy-path full flow of the messages.

        AbstractRoundAbci skill -> (LedgerApiMessage | SEND_SIGNED_TRANSACTION) -> Ledger connection
        Ledger connection -> (LedgerApiMessage | TRANSACTION_DIGEST) -> AbstractRoundAbci skill

        :param signing_msg: signing message
        """
        ledger_api_dialogues = cast(
            LedgerApiDialogues, self.context.ledger_api_dialogues
        )
        ledger_api_msg, ledger_api_dialogue = ledger_api_dialogues.create(
            counterparty=LEDGER_API_ADDRESS,
            performative=LedgerApiMessage.Performative.SEND_SIGNED_TRANSACTION,
            signed_transaction=signing_msg.signed_transaction,
        )
        ledger_api_dialogue = cast(LedgerApiDialogue, ledger_api_dialogue)
        request_nonce = self._get_request_nonce_from_dialogue(ledger_api_dialogue)
        cast(Requests, self.context.requests).request_id_to_callback[
            request_nonce
        ] = self.get_callback_request()
        self.context.outbox.put_message(message=ledger_api_msg)
        self.context.logger.info("sending transaction to ledger.")

    def _send_transaction_receipt_request(
        self,
        tx_digest: str,
        retry_timeout: Optional[int] = None,
        retry_attempts: Optional[int] = None,
    ) -> None:
        """
        Send transaction receipt request.

        Happy-path full flow of the messages.

        AbstractRoundAbci skill -> (LedgerApiMessage | GET_TRANSACTION_RECEIPT) -> Ledger connection
        Ledger connection -> (LedgerApiMessage | TRANSACTION_RECEIPT) -> AbstractRoundAbci skill

        :param tx_digest: transaction digest string
        :param retry_timeout: retry timeout in seconds
        :param retry_attempts: number of retry attempts
        """
        ledger_api_dialogues = cast(
            LedgerApiDialogues, self.context.ledger_api_dialogues
        )
        ledger_api_msg, ledger_api_dialogue = ledger_api_dialogues.create(
            counterparty=LEDGER_API_ADDRESS,
            performative=LedgerApiMessage.Performative.GET_TRANSACTION_RECEIPT,
            transaction_digest=LedgerApiMessage.TransactionDigest(
                ledger_id=self.context.default_ledger_id, body=tx_digest
            ),
            retry_timeout=retry_timeout,
            retry_attempts=retry_attempts,
        )
        ledger_api_dialogue = cast(LedgerApiDialogue, ledger_api_dialogue)
        request_nonce = self._get_request_nonce_from_dialogue(ledger_api_dialogue)
        cast(Requests, self.context.requests).request_id_to_callback[
            request_nonce
        ] = self.get_callback_request()
        self.context.outbox.put_message(message=ledger_api_msg)
        self.context.logger.info(
            f"sending transaction receipt request for tx_digest='{tx_digest}'."
        )

    def _handle_signing_failure(self) -> None:
        """Handle signing failure."""
        self.context.logger.error("the transaction could not be signed.")

    def _submit_tx(
        self, tx_bytes: bytes, timeout: Optional[float] = None
    ) -> Generator[None, None, HttpMessage]:
        """Send a broadcast_tx_sync request.

        Happy-path full flow of the messages.

        _do_request:
            AbstractRoundAbci skill -> (HttpMessage | REQUEST) -> Http client connection
            Http client connection -> (HttpMessage | RESPONSE) -> AbstractRoundAbci skill

        :param tx_bytes: transaction bytes
        :param timeout: timeout seconds
        :yield: HttpMessage object
        :return: http response
        """
        request_message, http_dialogue = self._build_http_request_message(
            "GET",
            self.context.params.tendermint_url
            + f"/broadcast_tx_sync?tx=0x{tx_bytes.hex()}",
        )
        result = yield from self._do_request(
            request_message, http_dialogue, timeout=timeout
        )
        return result

    def _get_tx_info(
        self, tx_hash: str, timeout: Optional[float] = None
    ) -> Generator[None, None, HttpMessage]:
        """
        Get transaction info from tx hash.

        Happy-path full flow of the messages.

        _do_request:
            AbstractRoundAbci skill -> (HttpMessage | REQUEST) -> Http client connection
            Http client connection -> (HttpMessage | RESPONSE) -> AbstractRoundAbci skill

        :param tx_hash: transaction hash
        :param timeout: timeout in seconds
        :yield: HttpMessage object
        :return: http response
        """
        request_message, http_dialogue = self._build_http_request_message(
            "GET",
            self.context.params.tendermint_url + f"/tx?hash=0x{tx_hash}",
        )
        result = yield from self._do_request(
            request_message, http_dialogue, timeout=timeout
        )
        return result

    def _get_health(self) -> Generator[None, None, HttpMessage]:
        """
        Get Tendermint node's health.

        Happy-path full flow of the messages.

        _do_request:
            AbstractRoundAbci skill -> (HttpMessage | REQUEST) -> Http client connection
            Http client connection -> (HttpMessage | RESPONSE) -> AbstractRoundAbci skill

        :yield: HttpMessage object
        :return: http response from tendermint
        """
        request_message, http_dialogue = self._build_http_request_message(
            "GET",
            self.context.params.tendermint_url + "/health",
        )
        result = yield from self._do_request(request_message, http_dialogue)
        return result

    def _get_status(self) -> Generator[None, None, HttpMessage]:
        """
        Get Tendermint node's status.

        Happy-path full flow of the messages.

        _do_request:
            AbstractRoundAbci skill -> (HttpMessage | REQUEST) -> Http client connection
            Http client connection -> (HttpMessage | RESPONSE) -> AbstractRoundAbci skill

        :yield: HttpMessage object
        :return: http response from tendermint
        """
        request_message, http_dialogue = self._build_http_request_message(
            "GET",
            self.context.params.tendermint_url + "/status",
        )
        result = yield from self._do_request(request_message, http_dialogue)
        return result

    def _has_synced_up(
        self,
    ) -> Generator[None, None, bool]:  # pragma: nocover
        """
        Check if agent has completed sync.

        Happy-path full flow of the messages.

        _do_request:
            AbstractRoundAbci skill -> (HttpMessage | REQUEST) -> Http client connection
            Http client connection -> (HttpMessage | RESPONSE) -> AbstractRoundAbci skill

        :yield: HttpMessage object
        :return: True if the agent has synced
        """

        for _ in range(_DEFAULT_TX_MAX_ATTEMPTS):
            status = yield from self._get_status()
            try:
                json_body = json.loads(status.body.decode())
                remote_height = int(
                    json_body["result"]["sync_info"]["latest_block_height"]
                )
                local_height = int(self.context.state.period.height)
                return local_height == remote_height
            except (json.JSONDecodeError, KeyError):  # pragma: nocover
                continue

        return False  # pragma: nocover

    def get_callback_request(
        self, unhandled: bool = False
    ) -> Callable[[Message], None]:
        """Wrapper for callback request which depends on whether the message has not been handled on time.

        :param unhandled: whether the message has not been handled on time.
        :return: the request callback.
        """

        def callback_request(message: Message) -> None:
            """The callback request."""
            if self.is_stopped:
                self.context.logger.debug(
                    "dropping message as behaviour has stopped: %s", message
                )
            elif (
                self.state == AsyncBehaviour.AsyncState.WAITING_MESSAGE
                and not unhandled
            ) or (
                self.state == AsyncBehaviour.AsyncState.WAITING_UNHANDLED_MESSAGE
                and unhandled
            ):
                self.try_send(message)
                if unhandled:
                    self.handle_late_messages(message)
            else:
                self.context.logger.warning(
                    "could not send message to FSMBehaviour: %s", message
                )

        return callback_request

    def get_http_response(
        self,
        method: str,
        url: str,
        content: Optional[bytes] = None,
        headers: Optional[List[OrderedDict[str, str]]] = None,
        parameters: Optional[List[Tuple[str, str]]] = None,
    ) -> Generator[None, None, HttpMessage]:
        """
        Send an http request message from the skill context.

        This method is skill-specific, and therefore
        should not be used elsewhere.

        Happy-path full flow of the messages.

        _do_request:
            AbstractRoundAbci skill -> (HttpMessage | REQUEST) -> Http client connection
            Http client connection -> (HttpMessage | RESPONSE) -> AbstractRoundAbci skill

        :param method: the http request method (i.e. 'GET' or 'POST').
        :param url: the url to send the message to.
        :param content: the payload.
        :param headers: headers to be included.
        :param parameters: url query parameters.
        :yield: HttpMessage object
        :return: the http message and the http dialogue
        """
        http_message, http_dialogue = self._build_http_request_message(
            method=method,
            url=url,
            content=content,
            headers=headers,
            parameters=parameters,
        )
        response = yield from self._do_request(http_message, http_dialogue)
        return response

    def _do_request(
        self,
        request_message: HttpMessage,
        http_dialogue: HttpDialogue,
        timeout: Optional[float] = None,
    ) -> Generator[None, None, HttpMessage]:
        """
        Do a request and wait the response, asynchronously.

        Happy-path full flow of the messages.

        AbstractRoundAbci skill -> (HttpMessage | REQUEST) -> Http client connection
        Http client connection -> (HttpMessage | RESPONSE) -> AbstractRoundAbci skill

        :param request_message: The request message
        :param http_dialogue: the HTTP dialogue associated to the request
        :param timeout: seconds to wait for the reply.
        :yield: HttpMessage object
        :return: the response message
        """
        self.context.outbox.put_message(message=request_message)
        request_nonce = self._get_request_nonce_from_dialogue(http_dialogue)
        cast(Requests, self.context.requests).request_id_to_callback[
            request_nonce
        ] = self.get_callback_request()
        try:
            response = yield from self.wait_for_message(timeout=timeout)
            return response
        except TimeoutException:
            cast(Requests, self.context.requests).request_id_to_backup_callback[
                request_nonce
            ] = self.get_callback_request(unhandled=True)
            late_response = yield from self.wait_for_message(unhandled=True)
            # stop the execution of the behaviour after a late response has been received,
            # because this is the final thing a behaviour can do, and we do not want it to remain in the
            # `WAITING_UNHANDLED_MESSAGE` state.
            self.stop()
            return late_response
        finally:
            # remove request id in case already timed out and set backup request,
            # but notify caller by propagating exception if the `wait_for_message`
            # times-out after waiting for(ever) `deadline = datetime.datetime.max`.
            cast(Requests, self.context.requests).request_id_to_callback.pop(
                request_nonce, None
            )

    def _build_http_request_message(
        self,
        method: str,
        url: str,
        content: Optional[bytes] = None,
        headers: Optional[List[OrderedDict[str, str]]] = None,
        parameters: Optional[List[Tuple[str, str]]] = None,
    ) -> Tuple[HttpMessage, HttpDialogue]:
        """
        Send an http request message from the skill context.

        This method is skill-specific, and therefore
        should not be used elsewhere.

        :param method: the http request method (i.e. 'GET' or 'POST').
        :param url: the url to send the message to.
        :param content: the payload.
        :param headers: headers to be included.
        :param parameters: url query parameters.
        :return: the http message and the http dialogue
        """
        if parameters:
            url = url + "?"
            for key, val in parameters:
                url += f"{key}={val}&"
            url = url[:-1]

        header_string = ""
        if headers:
            for header in headers:
                for key, val in header.items():
                    header_string += f"{key}: {val}\r\n"

        # context
        http_dialogues = cast(HttpDialogues, self.context.http_dialogues)

        # http request message
        request_http_message, http_dialogue = http_dialogues.create(
            counterparty=str(HTTP_CLIENT_PUBLIC_ID),
            performative=HttpMessage.Performative.REQUEST,
            method=method,
            url=url,
            headers=header_string,
            version="",
            body=b"" if content is None else content,
        )
        request_http_message = cast(HttpMessage, request_http_message)
        http_dialogue = cast(HttpDialogue, http_dialogue)
        return request_http_message, http_dialogue

    def _wait_until_transaction_delivered(
        self,
        tx_hash: str,
        timeout: Optional[float] = None,
        request_retry_delay: float = _DEFAULT_REQUEST_RETRY_DELAY,
        max_attempts: int = _DEFAULT_TX_MAX_ATTEMPTS,
    ) -> Generator[None, None, Tuple[bool, Optional[HttpMessage]]]:
        """
        Wait until transaction is delivered.

        Happy-path full flow of the messages.

        _get_tx_info:
            AbstractRoundAbci skill -> (HttpMessage | REQUEST) -> Http client connection
            Http client connection -> (HttpMessage | RESPONSE) -> AbstractRoundAbci skill

        :param tx_hash: the transaction hash to check.
        :param timeout: timeout
        :param: request_retry_delay: the delay to wait after failed requests
        :param: max_attempts: the maximun number of attempts
        :yield: None
        :return: True if it is delivered successfully, False otherwise
        """
        if timeout is not None:
            deadline = datetime.datetime.now() + datetime.timedelta(0, timeout)
        else:
            deadline = datetime.datetime.max

        for _ in range(max_attempts):
            request_timeout = (
                (deadline - datetime.datetime.now()).total_seconds()
                if timeout is not None
                else None
            )
            if request_timeout is not None and request_timeout < 0:
                raise TimeoutException()

            response = yield from self._get_tx_info(tx_hash, timeout=request_timeout)
            if response.status_code != 200:
                yield from self.sleep(request_retry_delay)
                continue

            try:
                json_body = json.loads(response.body)
            except json.JSONDecodeError as e:  # pragma: nocover
                raise ValueError(
                    f"Unable to decode response: {response} with body {str(response.body)}"
                ) from e
            tx_result = json_body["result"]["tx_result"]
            return tx_result["code"] == OK_CODE, response

        return False, None

    @classmethod
    def _check_http_return_code_200(cls, response: HttpMessage) -> bool:
        """Check the HTTP response has return code 200."""
        return response.status_code == 200

    def _get_default_terms(self) -> Terms:
        """
        Get default transaction terms.

        :return: terms
        """
        terms = Terms(
            ledger_id=self.context.default_ledger_id,
            sender_address=self.context.agent_address,
            counterparty_address=self.context.agent_address,
            amount_by_currency_id={},
            quantities_by_good_id={},
            nonce="",
        )
        return terms

    def get_signature(
        self, message: bytes, is_deprecated_mode: bool = False
    ) -> Generator[None, None, str]:
        """
        Get signature for message.

        Happy-path full flow of the messages.

        _send_signing_request:
            AbstractRoundAbci skill -> (SigningMessage | SIGN_MESSAGE) -> DecisionMaker
            DecisionMaker -> (SigningMessage | SIGNED_MESSAGE) -> AbstractRoundAbci skill

        :param message: message bytes
        :param is_deprecated_mode: is deprecated mode flag
        :yield: SigningMessage object
        :return: message signature
        """
        self._send_signing_request(message, is_deprecated_mode)
        signature_response = yield from self.wait_for_message()
        signature_response = cast(SigningMessage, signature_response)
        if signature_response.performative == SigningMessage.Performative.ERROR:
            self._handle_signing_failure()
            raise RuntimeError("Internal error: failure during signing.")
        signature_bytes = signature_response.signed_message.body
        return signature_bytes

    def send_raw_transaction(
        self, transaction: RawTransaction
    ) -> Generator[None, None, Optional[str]]:
        """
        Send raw transactions to the ledger for mining.

        Happy-path full flow of the messages.

        _send_transaction_signing_request:
                AbstractRoundAbci skill -> (SigningMessage | SIGN_TRANSACTION) -> DecisionMaker
                DecisionMaker -> (SigningMessage | SIGNED_TRANSACTION) -> AbstractRoundAbci skill

        _send_transaction_request:
            AbstractRoundAbci skill -> (LedgerApiMessage | SEND_SIGNED_TRANSACTION) -> Ledger connection
            Ledger connection -> (LedgerApiMessage | TRANSACTION_DIGEST) -> AbstractRoundAbci skill

        :param transaction: transaction data
        :yield: SigningMessage object
        :return: transaction hash
        """
        terms = Terms(
            self.context.default_ledger_id,
            self.context.agent_address,
            counterparty_address="",
            amount_by_currency_id={},
            quantities_by_good_id={},
            nonce="",
        )
        self._send_transaction_signing_request(transaction, terms)
        signature_response = yield from self.wait_for_message()
        signature_response = cast(SigningMessage, signature_response)
        if (
            signature_response.performative
            != SigningMessage.Performative.SIGNED_TRANSACTION
        ):  # pragma: nocover
            self.context.logger.error("Error when requesting transaction signature.")
            return None
        self._send_transaction_request(signature_response)
        transaction_digest_msg = yield from self.wait_for_message()
        if (
            transaction_digest_msg.performative
            != LedgerApiMessage.Performative.TRANSACTION_DIGEST
        ):  # pragma: nocover
            self.context.logger.error(
                f"Error when requesting transaction digest: {transaction_digest_msg.message}"
            )
            return None
        tx_hash = transaction_digest_msg.transaction_digest.body
        return tx_hash

    def get_transaction_receipt(
        self,
        tx_digest: str,
        retry_timeout: Optional[int] = None,
        retry_attempts: Optional[int] = None,
    ) -> Generator[None, None, Optional[Dict]]:
        """
        Get transaction receipt.

        Happy-path full flow of the messages.

        _send_transaction_receipt_request:
            AbstractRoundAbci skill -> (LedgerApiMessage | GET_TRANSACTION_RECEIPT) -> Ledger connection
            Ledger connection -> (LedgerApiMessage | TRANSACTION_RECEIPT) -> AbstractRoundAbci skill

        :param tx_digest: transaction digest received from raw transaction.
        :param retry_timeout: retry timeout.
        :param retry_attempts: number of retry attempts allowed.
        :yield: LedgerApiMessage object
        :return: transaction receipt data
        """
        self._send_transaction_receipt_request(tx_digest, retry_timeout, retry_attempts)
        transaction_receipt_msg = yield from self.wait_for_message()
        if (
            transaction_receipt_msg.performative == LedgerApiMessage.Performative.ERROR
        ):  # pragma: nocover
            self.context.logger.error(
                f"Error when requesting transaction receipt: {transaction_receipt_msg.message}"
            )
            return None
        tx_receipt = transaction_receipt_msg.transaction_receipt.receipt
        return tx_receipt

    def get_ledger_api_response(
        self,
        performative: LedgerApiMessage.Performative,
        ledger_callable: str,
        **kwargs: Any,
    ) -> Generator[None, None, LedgerApiMessage]:
        """
        Request data from ledger api

        Happy-path full flow of the messages.

        AbstractRoundAbci skill -> (LedgerApiMessage | LedgerApiMessage.Performative) -> Ledger connection
        Ledger connection -> (LedgerApiMessage | LedgerApiMessage.Performative) -> AbstractRoundAbci skill

        :param performative: the message performative
        :param ledger_callable: the callable to call on the contract
        :param kwargs: keyword argument for the contract api request
        :return: the contract api response
        :yields: the contract api response
        """
        ledger_api_dialogues = cast(
            LedgerApiDialogues, self.context.ledger_api_dialogues
        )
        kwargs = {
            "performative": performative,
            "counterparty": LEDGER_API_ADDRESS,
            "ledger_id": self.context.default_ledger_id,
            "callable": ledger_callable,
            "kwargs": LedgerApiMessage.Kwargs(kwargs),
            "args": tuple(),
        }
        ledger_api_msg, ledger_api_dialogue = ledger_api_dialogues.create(**kwargs)
        ledger_api_dialogue = cast(
            LedgerApiDialogue,
            ledger_api_dialogue,
        )
        ledger_api_dialogue.terms = self._get_default_terms()
        request_nonce = self._get_request_nonce_from_dialogue(ledger_api_dialogue)
        cast(Requests, self.context.requests).request_id_to_callback[
            request_nonce
        ] = self.get_callback_request()
        self.context.outbox.put_message(message=ledger_api_msg)
        response = yield from self.wait_for_message()
        return response

    def get_contract_api_response(
        self,
        performative: ContractApiMessage.Performative,
        contract_address: Optional[str],
        contract_id: str,
        contract_callable: str,
        **kwargs: Any,
    ) -> Generator[None, None, ContractApiMessage]:
        """
        Request contract safe transaction hash

        Happy-path full flow of the messages.

        AbstractRoundAbci skill -> (ContractApiMessage | ContractApiMessage.Performative) -> Ledger connection (contract dispatcher)
        Ledger connection (contract dispatcher) -> (ContractApiMessage | ContractApiMessage.Performative) -> AbstractRoundAbci skill

        :param performative: the message performative
        :param contract_address: the contract address
        :param contract_id: the contract id
        :param contract_callable: the callable to call on the contract
        :param kwargs: keyword argument for the contract api request
        :return: the contract api response
        :yields: the contract api response
        """
        contract_api_dialogues = cast(
            ContractApiDialogues, self.context.contract_api_dialogues
        )
        kwargs = {
            "performative": performative,
            "counterparty": LEDGER_API_ADDRESS,
            "ledger_id": self.context.default_ledger_id,
            "contract_id": contract_id,
            "callable": contract_callable,
            "kwargs": ContractApiMessage.Kwargs(kwargs),
        }
        if contract_address is not None:
            kwargs["contract_address"] = contract_address
        contract_api_msg, contract_api_dialogue = contract_api_dialogues.create(
            **kwargs
        )
        contract_api_dialogue = cast(
            ContractApiDialogue,
            contract_api_dialogue,
        )
        contract_api_dialogue.terms = self._get_default_terms()
        request_nonce = self._get_request_nonce_from_dialogue(contract_api_dialogue)
        cast(Requests, self.context.requests).request_id_to_callback[
            request_nonce
        ] = self.get_callback_request()
        self.context.outbox.put_message(message=contract_api_msg)
        response = yield from self.wait_for_message()
<<<<<<< HEAD
        return response
=======
        return response

    def clean_up(self) -> None:
        """
        Clean up the resources due to a 'stop' event.

        It can be optionally implemented by the concrete classes.
        """


class DegenerateState(BaseState, ABC):
    """An abstract matching behaviour for final and degenerate rounds."""

    matching_round: Optional[Type[AbstractRound]] = None
    is_degenerate: bool = True

    def async_act(self) -> Generator:
        """Raise a RuntimeError."""
        raise RuntimeError(
            "The execution reached a degenerate behaviour state. "
            "This means a degenerate round has been reached during "
            "the execution of the ABCI application. Please check the "
            "functioning of the ABCI app."
        )


def make_degenerate_state(round_id: str) -> Type[DegenerateState]:
    """Make a degenerate state class."""

    class NewDegenerateState(DegenerateState):
        """A newly defined degenerate state class."""

        state_id = f"degenerate_{round_id}"

    new_state_cls = NewDegenerateState
    new_state_cls.__name__ = f"DegenerateState_{round_id}"  # type: ignore # pylint: disable=attribute-defined-outside-init
    return new_state_cls  # type: ignore
>>>>>>> 238f4369
<|MERGE_RESOLUTION|>--- conflicted
+++ resolved
@@ -1313,17 +1313,7 @@
         ] = self.get_callback_request()
         self.context.outbox.put_message(message=contract_api_msg)
         response = yield from self.wait_for_message()
-<<<<<<< HEAD
         return response
-=======
-        return response
-
-    def clean_up(self) -> None:
-        """
-        Clean up the resources due to a 'stop' event.
-
-        It can be optionally implemented by the concrete classes.
-        """
 
 
 class DegenerateState(BaseState, ABC):
@@ -1352,5 +1342,4 @@
 
     new_state_cls = NewDegenerateState
     new_state_cls.__name__ = f"DegenerateState_{round_id}"  # type: ignore # pylint: disable=attribute-defined-outside-init
-    return new_state_cls  # type: ignore
->>>>>>> 238f4369
+    return new_state_cls  # type: ignore