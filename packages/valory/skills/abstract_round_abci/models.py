# -*- coding: utf-8 -*-
# ------------------------------------------------------------------------------
#
#   Copyright 2021-2023 Valory AG
#
#   Licensed under the Apache License, Version 2.0 (the "License");
#   you may not use this file except in compliance with the License.
#   You may obtain a copy of the License at
#
#       http://www.apache.org/licenses/LICENSE-2.0
#
#   Unless required by applicable law or agreed to in writing, software
#   distributed under the License is distributed on an "AS IS" BASIS,
#   WITHOUT WARRANTIES OR CONDITIONS OF ANY KIND, either express or implied.
#   See the License for the specific language governing permissions and
#   limitations under the License.
#
# ------------------------------------------------------------------------------

"""This module contains the shared state for the price estimation ABCI application."""

import inspect
import json
<<<<<<< HEAD
from collections import Counter
=======
from abc import ABC, ABCMeta
>>>>>>> 2d9332e1
from dataclasses import dataclass
from enum import Enum
from pathlib import Path
from time import time
from typing import (
    Any,
    Callable,
    Dict,
    Iterable,
    List,
    Optional,
    Tuple,
    Type,
    cast,
    get_type_hints,
)

from aea.exceptions import enforce
from aea.skills.base import Model, SkillContext

from packages.valory.protocols.http.message import HttpMessage
from packages.valory.skills.abstract_round_abci.base import (
    AbciApp,
    AbciAppDB,
    BaseSynchronizedData,
    ConsensusParams,
    RESET_INDEX_DEFAULT,
    ROUND_COUNT_DEFAULT,
    RoundSequence,
    consensus_threshold,
    get_name,
)
from packages.valory.skills.abstract_round_abci.utils import (
    check_type,
    get_data_from_nested_dict,
    get_value_with_type,
)


NUMBER_OF_RETRIES: int = 5
DEFAULT_BACKOFF_FACTOR: float = 2.0
DEFAULT_TYPE_NAME: str = "str"


class FrozenMixin:  # pylint: disable=too-few-public-methods
    """Mixin for classes to enforce read-only attributes."""

    _frozen: bool = False

    def __delattr__(self, *args: Any) -> None:
        """Override __delattr__ to make object immutable."""
        if self._frozen:
            raise AttributeError(
                "This object is frozen! To unfreeze switch `self._frozen` via `__dict__`."
            )
        super().__delattr__(*args)

    def __setattr__(self, *args: Any) -> None:
        """Override __setattr__ to make object immutable."""
        if self._frozen:
            raise AttributeError(
                "This object is frozen! To unfreeze switch `self._frozen` via `__dict__`."
            )
        super().__setattr__(*args)


class TypeCheckMixin:  # pylint: disable=too-few-public-methods
    """Mixin for data classes & models to enforce attribute types on construction."""

    def __post_init__(self) -> None:
        """Check that the type of the provided attributes is correct."""
        for attr, type_ in get_type_hints(self).items():
            value = getattr(self, attr)
            check_type(attr, value, type_)

    @classmethod
    def _ensure(cls, key: str, kwargs: Dict, type_: Any) -> Any:
        """Get and ensure the configuration field is not None (if no default is provided) and of correct type."""
        enforce("skill_context" in kwargs, "Only use on models!")
        skill_id = kwargs["skill_context"].skill_id
        enforce(
            key in kwargs,
            f"'{key}' of type '{type_}' required, but it is not set in `models.params.args` of `skill.yaml` of `{skill_id}`",
        )
        value = kwargs.pop(key)
        try:
            check_type(key, value, type_)
        except TypeError:  # pragma: nocover
            enforce(
                False,
                f"'{key}' must be a {type_}, but type {type(value)} was found in `models.params.args` of `skill.yaml` of `{skill_id}`",
            )
        return value


@dataclass(frozen=True)
class GenesisBlock(TypeCheckMixin):
    """A dataclass to store the genesis block."""

    max_bytes: str
    max_gas: str
    time_iota_ms: str

    def to_json(self) -> Dict[str, str]:
        """Get a GenesisBlock instance as a json dictionary."""
        return {
            "max_bytes": self.max_bytes,
            "max_gas": self.max_gas,
            "time_iota_ms": self.time_iota_ms,
        }


@dataclass(frozen=True)
class GenesisEvidence(TypeCheckMixin):
    """A dataclass to store the genesis evidence."""

    max_age_num_blocks: str
    max_age_duration: str
    max_bytes: str

    def to_json(self) -> Dict[str, str]:
        """Get a GenesisEvidence instance as a json dictionary."""
        return {
            "max_age_num_blocks": self.max_age_num_blocks,
            "max_age_duration": self.max_age_duration,
            "max_bytes": self.max_bytes,
        }


@dataclass(frozen=True)
class GenesisValidator(TypeCheckMixin):
    """A dataclass to store the genesis validator."""

    pub_key_types: Tuple[str, ...]

    def to_json(self) -> Dict[str, List[str]]:
        """Get a GenesisValidator instance as a json dictionary."""
        return {"pub_key_types": list(self.pub_key_types)}


@dataclass(frozen=True)
class GenesisConsensusParams(TypeCheckMixin):
    """A dataclass to store the genesis consensus parameters."""

    block: GenesisBlock
    evidence: GenesisEvidence
    validator: GenesisValidator
    version: dict

    @classmethod
    def from_json_dict(cls, json_dict: dict) -> "GenesisConsensusParams":
        """Get a GenesisConsensusParams instance from a json dictionary."""
        block = GenesisBlock(**json_dict["block"])
        evidence = GenesisEvidence(**json_dict["evidence"])
        validator = GenesisValidator(tuple(json_dict["validator"]["pub_key_types"]))
        return cls(block, evidence, validator, json_dict["version"])

    def to_json(self) -> Dict[str, Any]:
        """Get a GenesisConsensusParams instance as a json dictionary."""
        return {
            "block": self.block.to_json(),
            "evidence": self.evidence.to_json(),
            "validator": self.validator.to_json(),
            "version": self.version,
        }


@dataclass(frozen=True)
class GenesisConfig(TypeCheckMixin):
    """A dataclass to store the genesis configuration."""

    genesis_time: str
    chain_id: str
    consensus_params: GenesisConsensusParams
    voting_power: str

    @classmethod
    def from_json_dict(cls, json_dict: dict) -> "GenesisConfig":
        """Get a GenesisConfig instance from a json dictionary."""
        consensus_params = GenesisConsensusParams.from_json_dict(
            json_dict["consensus_params"]
        )
        return cls(
            json_dict["genesis_time"],
            json_dict["chain_id"],
            consensus_params,
            json_dict["voting_power"],
        )

    def to_json(self) -> Dict[str, Any]:
        """Get a GenesisConfig instance as a json dictionary."""
        return {
            "genesis_time": self.genesis_time,
            "chain_id": self.chain_id,
            "consensus_params": self.consensus_params.to_json(),
            "voting_power": self.voting_power,
        }


class BaseParams(
    Model, FrozenMixin, TypeCheckMixin
):  # pylint: disable=too-many-instance-attributes
    """Parameters."""

    def __init__(self, *args: Any, **kwargs: Any) -> None:
        """
        Initialize the parameters object.

        The genesis configuration should be a dictionary with the following format:
            genesis_time: str
            chain_id: str
            consensus_params:
              block:
                max_bytes: str
                max_gas: str
                time_iota_ms: str
              evidence:
                max_age_num_blocks: str
                max_age_duration: str
                max_bytes: str
              validator:
                pub_key_types: List[str]
              version: dict
            voting_power: str

        :param args: positional arguments
        :param kwargs: keyword arguments
        """
        self.genesis_config: GenesisConfig = GenesisConfig.from_json_dict(
            self._ensure("genesis_config", kwargs, dict)
        )
        self.service_id: str = self._ensure("service_id", kwargs, str)
        self.tendermint_url: str = self._ensure("tendermint_url", kwargs, str)
        self.max_healthcheck: int = self._ensure("max_healthcheck", kwargs, int)
        self.round_timeout_seconds: float = self._ensure(
            "round_timeout_seconds", kwargs, float
        )
        self.sleep_time: int = self._ensure("sleep_time", kwargs, int)
        self.retry_timeout: int = self._ensure("retry_timeout", kwargs, int)
        self.retry_attempts: int = self._ensure("retry_attempts", kwargs, int)
        self.keeper_timeout: float = self._ensure("keeper_timeout", kwargs, float)
        self.observation_interval: int = self._ensure(
            "observation_interval", kwargs, int
        )
        self.drand_public_key: str = self._ensure("drand_public_key", kwargs, str)
        self.tendermint_com_url: str = self._ensure("tendermint_com_url", kwargs, str)
        self.tendermint_max_retries: int = self._ensure(
            "tendermint_max_retries", kwargs, int
        )
        self.tendermint_check_sleep_delay: int = self._ensure(
            "tendermint_check_sleep_delay", kwargs, int
        )
        self.reset_tendermint_after: int = self._ensure(
            "reset_tendermint_after", kwargs, int
        )
        self.consensus_params: ConsensusParams = ConsensusParams.from_json(
            self._ensure("consensus", kwargs, dict)
        )
        self.cleanup_history_depth: int = self._ensure(
            "cleanup_history_depth", kwargs, int
        )
        self.cleanup_history_depth_current: Optional[int] = self._ensure(
            "cleanup_history_depth_current", kwargs, Optional[int]
        )
        self.request_timeout: float = self._ensure("request_timeout", kwargs, float)
        self.request_retry_delay: float = self._ensure(
            "request_retry_delay", kwargs, float
        )
        self.tx_timeout: float = self._ensure("tx_timeout", kwargs, float)
        self.max_attempts: int = self._ensure("max_attempts", kwargs, int)
        self.service_registry_address: Optional[str] = self._ensure(
            "service_registry_address", kwargs, Optional[str]
        )
        self.on_chain_service_id: Optional[int] = self._ensure(
            "on_chain_service_id", kwargs, Optional[int]
        )
        self.share_tm_config_on_startup: bool = self._ensure(
            "share_tm_config_on_startup", kwargs, bool
        )
        self.tendermint_p2p_url: str = self._ensure("tendermint_p2p_url", kwargs, str)
        self.ipfs_domain_name: Optional[str] = self._ensure(
            "ipfs_domain_name", kwargs, Optional[str]
        )
        setup_params_: Dict[str, Any] = self._ensure("setup", kwargs, dict)

        def check_val(val: Any, skill_id: str) -> List[Any]:
            """Check that a value a list"""
            if not isinstance(val, list):
                raise TypeError(
                    f"Value `{val}` in `setup` set in `models.params.args` of `skill.yaml` of `{skill_id}` is not a list"
                )
            return val

        # we sanitize for null values as these are just kept for schema definitions
        skill_id = kwargs["skill_context"].skill_id
        setup_params: Dict[str, List[Any]] = {
            key: check_val(val, skill_id)
            for key, val in setup_params_.items()
            if val is not None
        }
        self.setup_params = setup_params
        super().__init__(*args, **kwargs)

        if not self.context.is_abstract_component:
            # setup data are mandatory for non-abstract skills,
            # and they should always contain at least `all_participants` and `safe_contract_address`
            self._ensure_setup(
                {
                    get_name(BaseSynchronizedData.safe_contract_address),
                    get_name(BaseSynchronizedData.all_participants),
                }
            )
        self._frozen = True

    def _ensure_setup(self, necessary_keys: Iterable[str]) -> Any:
        """Ensure that the `setup` params contain all the `necessary_keys`."""
        enforce(bool(self.setup_params), "`setup` params contain no values!")
        not_found_keys = set(necessary_keys) - set(self.setup_params)
        found = not not_found_keys
        fail_msg = f"Values for `{not_found_keys}` missing from the `setup` params."
        enforce(found, fail_msg)


class _MetaSharedState(ABCMeta):
    """A metaclass that validates SharedState's attributes."""

    def __new__(mcs, name: str, bases: Tuple, namespace: Dict, **kwargs: Any) -> Type:  # type: ignore
        """Initialize the class."""
        new_cls = super().__new__(mcs, name, bases, namespace, **kwargs)

        if ABC in bases:
            # abstract class, return
            return new_cls
        if not issubclass(new_cls, SharedState):
            # the check only applies to SharedState subclasses
            return new_cls

        mcs._check_consistency(cast(Type[SharedState], new_cls))
        return new_cls

    @classmethod
    def _check_consistency(mcs, shared_state_cls: Type["SharedState"]) -> None:
        """Check consistency of class attributes."""
        mcs._check_required_class_attributes(shared_state_cls)

    @classmethod
    def _check_required_class_attributes(
        mcs, shared_state_cls: Type["SharedState"]
    ) -> None:
        """Check that required class attributes are set."""
        if not hasattr(shared_state_cls, "abci_app_cls"):
            raise AttributeError(f"'abci_app_cls' not set on {shared_state_cls}")
        abci_app_cls = shared_state_cls.abci_app_cls
        if not inspect.isclass(abci_app_cls):
            raise AttributeError(f"The object `{abci_app_cls}` is not a class")
        if not issubclass(abci_app_cls, AbciApp):
            cls_name = AbciApp.__name__
            cls_module = AbciApp.__module__
            raise AttributeError(
                f"The class {abci_app_cls} is not an instance of {cls_module}.{cls_name}"
            )


class SharedState(Model, ABC, metaclass=_MetaSharedState):  # type: ignore
    """Keep the current shared state of the skill."""

    abci_app_cls: Type[AbciApp]

    def __init__(
        self,
        *args: Any,
        skill_context: SkillContext,
        **kwargs: Any,
    ) -> None:
        """Initialize the state."""
        self.abci_app_cls._is_abstract = skill_context.is_abstract_component
        self._round_sequence: Optional[RoundSequence] = None
        self.address_to_acn_deliverable: Dict[str, Any] = {}
        self.tm_recovery_params: TendermintRecoveryParams = TendermintRecoveryParams(
            self.abci_app_cls.initial_round_cls.auto_round_id()
        )
        kwargs["skill_context"] = skill_context
        super().__init__(*args, **kwargs)

    def setup(self) -> None:
        """Set up the model."""
        self._round_sequence = RoundSequence(self.abci_app_cls)
        consensus_params = cast(BaseParams, self.context.params).consensus_params
        setup_params = cast(BaseParams, self.context.params).setup_params
        self.round_sequence.setup(
            BaseSynchronizedData(
                AbciAppDB(
                    setup_data=setup_params,
                    cross_period_persisted_keys=self.abci_app_cls.cross_period_persisted_keys,
                )
            ),
            consensus_params,
            self.context.logger,
        )

    @property
    def round_sequence(self) -> RoundSequence:
        """Get the round_sequence."""
        if self._round_sequence is None:
            raise ValueError("round sequence not available")
        return self._round_sequence

    @property
    def synchronized_data(self) -> BaseSynchronizedData:
        """Get the latest synchronized_data if available."""
        return self.round_sequence.latest_synchronized_data

<<<<<<< HEAD
    def get_acn_result(self) -> Any:
        """Get the majority of the ACN deliverables."""
        if len(self.address_to_acn_deliverable) == 0:
            return None

        # the current agent does not participate, so we need `nb_participants - 1`
        threshold = consensus_threshold(self.synchronized_data.nb_participants - 1)
        counter = Counter(self.address_to_acn_deliverable.values())
        most_common_value, n_appearances = counter.most_common(1)[0]

        if n_appearances < threshold:
            return None

        self.context.logger.debug(
            f"ACN result is '{most_common_value}' from '{self.address_to_acn_deliverable}'."
        )
        return most_common_value

    @classmethod
    def _process_abci_app_cls(cls, abci_app_cls: Type[AbciApp]) -> Type[AbciApp]:
        """Process the 'initial_round_cls' parameter."""
        if not inspect.isclass(abci_app_cls):
            raise ValueError(f"The object {abci_app_cls} is not a class")
        if not issubclass(abci_app_cls, AbciApp):
            cls_name = AbciApp.__name__
            cls_module = AbciApp.__module__
            raise ValueError(
                f"The class {abci_app_cls} is not an instance of {cls_module}.{cls_name}"
            )
        return abci_app_cls
=======
>>>>>>> 2d9332e1

class Requests(Model, FrozenMixin):
    """Keep the current pending requests."""

    def __init__(self, *args: Any, **kwargs: Any) -> None:
        """Initialize the state."""
        # mapping from dialogue reference nonce to a callback
        self.request_id_to_callback: Dict[str, Callable] = {}
        super().__init__(*args, **kwargs)
        self._frozen = True


class UnexpectedResponseError(Exception):
    """Exception class for unexpected responses from Apis."""


@dataclass
class ResponseInfo(TypeCheckMixin):
    """A dataclass to hold all the information related to the response."""

    response_key: Optional[str]
    response_index: Optional[int]
    response_type: str
    error_key: Optional[str]
    error_index: Optional[int]
    error_type: str
    error_data: Any = None

    @classmethod
    def from_json_dict(cls, kwargs: Dict) -> "ResponseInfo":
        """Initialize a response info object from kwargs."""
        response_key: Optional[str] = kwargs.pop("response_key", None)
        response_index: Optional[int] = kwargs.pop("response_index", None)
        response_type: str = kwargs.pop("response_type", DEFAULT_TYPE_NAME)
        error_key: Optional[str] = kwargs.pop("error_key", None)
        error_index: Optional[int] = kwargs.pop("error_index", None)
        error_type: str = kwargs.pop("error_type", DEFAULT_TYPE_NAME)
        return cls(
            response_key,
            response_index,
            response_type,
            error_key,
            error_index,
            error_type,
        )


@dataclass
class RetriesInfo(TypeCheckMixin):
    """A dataclass to hold all the information related to the retries."""

    retries: int
    backoff_factor: float
    retries_attempted: int = 0

    @classmethod
    def from_json_dict(cls, kwargs: Dict) -> "RetriesInfo":
        """Initialize a retries info object from kwargs."""
        retries: int = kwargs.pop("retries", NUMBER_OF_RETRIES)
        backoff_factor: float = kwargs.pop("backoff_factor", DEFAULT_BACKOFF_FACTOR)
        return cls(retries, backoff_factor)

    @property
    def suggested_sleep_time(self) -> float:
        """The suggested amount of time to sleep."""
        return self.backoff_factor ** self.retries_attempted


@dataclass(frozen=True)
<<<<<<< HEAD
class TendermintRecoveryParams:
    """A dataclass to hold all parameters related to agent <-> tendermint recovery procedures.

    This must be frozen so that we make sure it does not get edited.
    """
=======
class TendermintRecoveryParams(TypeCheckMixin):
    """A dataclass to hold all parameters related to agent <-> tendermint recovery procedures."""
>>>>>>> 2d9332e1

    reset_from_round: str
    round_count: int = ROUND_COUNT_DEFAULT
    reset_index: int = RESET_INDEX_DEFAULT
    reset_params: Optional[List[Tuple[str, str]]] = None


class ApiSpecs(Model, FrozenMixin, TypeCheckMixin):
    """A model that wraps APIs to get cryptocurrency prices."""

    def __init__(self, *args: Any, **kwargs: Any) -> None:
        """Initialize ApiSpecsModel."""
        self.url: str = self._ensure("url", kwargs, str)
        self.api_id: str = self._ensure("api_id", kwargs, str)
        self.method: str = self._ensure("method", kwargs, str)
        self.headers: List[Tuple[str, str]] = self._ensure(
            "headers", kwargs, List[Tuple[str, str]]
        )
        self.parameters: List[Tuple[str, str]] = self._ensure(
            "parameters", kwargs, List[Tuple[str, str]]
        )
        self.response_info = ResponseInfo.from_json_dict(kwargs)
        self.retries_info = RetriesInfo.from_json_dict(kwargs)
        super().__init__(*args, **kwargs)
        self._frozen = True

    def get_spec(
        self,
    ) -> Dict:
        """Returns dictionary containing api specifications."""

        return {
            "url": self.url,
            "method": self.method,
            "headers": self.headers,
            "parameters": self.parameters,
        }

    def _log_response(self, decoded_response: str) -> None:
        """Log the decoded response message using error level."""
        pretty_json_str = json.dumps(decoded_response, indent=4)
        self.context.logger.error(f"Response: {pretty_json_str}")

    @staticmethod
    def _parse_response(
        response_data: Any,
        response_keys: Optional[str],
        response_index: Optional[int],
        response_type: str,
    ) -> Any:
        """Parse a response from an API."""
        if response_keys is not None:
            response_data = get_data_from_nested_dict(response_data, response_keys)

        if response_index is not None:
            response_data = response_data[response_index]

        return get_value_with_type(response_data, response_type)

    def _get_error_from_response(self, response_data: Any) -> Any:
        """Try to get an error from the response."""
        try:
            return self._parse_response(
                response_data,
                self.response_info.error_key,
                self.response_info.error_index,
                self.response_info.error_type,
            )
        except (KeyError, IndexError, TypeError):
            self.context.logger.error(
                f"Could not parse error using the given key(s) ({self.response_info.error_key}) "
                f"and index ({self.response_info.error_index})!"
            )
            return None

    def _parse_response_data(self, response_data: Any) -> Any:
        """Get the response data."""
        try:
            return self._parse_response(
                response_data,
                self.response_info.response_key,
                self.response_info.response_index,
                self.response_info.response_type,
            )
        except (KeyError, IndexError, TypeError) as e:
            raise UnexpectedResponseError from e

    def process_response(self, response: HttpMessage) -> Any:
        """Process response from api."""
        decoded_response = response.body.decode()
        self.response_info.error_data = None

        try:
            response_data = json.loads(decoded_response)
        except json.JSONDecodeError:
            self.context.logger.error("Could not parse the response body!")
            self._log_response(decoded_response)
            return None

        try:
            return self._parse_response_data(response_data)
        except UnexpectedResponseError:
            self.context.logger.error(
                f"Could not access response using the given key(s) ({self.response_info.response_key}) "
                f"and index ({self.response_info.response_index})!"
            )
            self._log_response(decoded_response)
            self.response_info.error_data = self._get_error_from_response(response_data)
            return None

    def increment_retries(self) -> None:
        """Increment the retries counter."""
        self.retries_info.retries_attempted += 1

    def reset_retries(self) -> None:
        """Reset the retries counter."""
        self.retries_info.retries_attempted = 0

    def is_retries_exceeded(self) -> bool:
        """Check if the retries amount has been exceeded."""
        return self.retries_info.retries_attempted > self.retries_info.retries


class BenchmarkBlockTypes(Enum):
    """Benchmark block types."""

    LOCAL = "local"
    CONSENSUS = "consensus"
    TOTAL = "total"


class BenchmarkBlock:
    """
    Benchmark

    This class represents logic to measure the code block using a
    context manager.
    """

    start: float
    total_time: float
    block_type: str

    def __init__(self, block_type: str) -> None:
        """Benchmark for single round."""
        self.block_type = block_type
        self.start = 0
        self.total_time = 0

    def __enter__(
        self,
    ) -> None:
        """Enter context."""
        self.start = time()

    def __exit__(self, *args: List, **kwargs: Dict) -> None:
        """Exit context"""
        self.total_time = time() - self.start


class BenchmarkBehaviour:
    """
    BenchmarkBehaviour

    This class represents logic to benchmark a single behaviour.
    """

    local_data: Dict[str, BenchmarkBlock]

    def __init__(
        self,
    ) -> None:
        """Initialize Benchmark behaviour object."""
        self.local_data = {}

    def _measure(self, block_type: str) -> BenchmarkBlock:
        """
        Returns a BenchmarkBlock object.

        :param block_type: type of block (e.g. local, consensus, request)
        :return: BenchmarkBlock
        """

        if block_type not in self.local_data:
            self.local_data[block_type] = BenchmarkBlock(block_type)

        return self.local_data[block_type]

    def local(
        self,
    ) -> BenchmarkBlock:
        """Measure local block."""
        return self._measure(BenchmarkBlockTypes.LOCAL.value)

    def consensus(
        self,
    ) -> BenchmarkBlock:
        """Measure consensus block."""
        return self._measure(BenchmarkBlockTypes.CONSENSUS.value)


class BenchmarkTool(Model, TypeCheckMixin, FrozenMixin):
    """
    BenchmarkTool

    Tool to benchmark ABCI apps.
    """

    benchmark_data: Dict[str, BenchmarkBehaviour]
    log_dir: Path

    def __init__(self, *args: Any, **kwargs: Any) -> None:
        """Benchmark tool for rounds behaviours."""
        self.benchmark_data = {}
        log_dir_ = self._ensure("log_dir", kwargs, str)
        self.log_dir = Path(log_dir_)
        super().__init__(*args, **kwargs)
        self._frozen = True

    def measure(self, behaviour: str) -> BenchmarkBehaviour:
        """Measure time to complete round."""
        if behaviour not in self.benchmark_data:
            self.benchmark_data[behaviour] = BenchmarkBehaviour()
        return self.benchmark_data[behaviour]

    @property
    def data(
        self,
    ) -> List:
        """Returns formatted data."""

        behavioural_data = []
        for behaviour, tool in self.benchmark_data.items():
            data = {k: v.total_time for k, v in tool.local_data.items()}
            data[BenchmarkBlockTypes.TOTAL.value] = sum(data.values())
            behavioural_data.append({"behaviour": behaviour, "data": data})

        return behavioural_data

    def save(self, period: int = 0, reset: bool = True) -> None:
        """Save logs to a file."""

        try:
            self.log_dir.mkdir(exist_ok=True)
            agent_dir = self.log_dir / self.context.agent_address
            agent_dir.mkdir(exist_ok=True)
            filepath = agent_dir / f"{period}.json"

            with open(str(filepath), "w+", encoding="utf-8") as outfile:
                json.dump(self.data, outfile)
            self.context.logger.info(f"Saving benchmarking data for period: {period}")

        except PermissionError as e:  # pragma: nocover
            self.context.logger.info(f"Error saving benchmark data:\n{e}")

        if reset:
            self.reset()

    def reset(
        self,
    ) -> None:
        """Reset benchmark data"""
        self.benchmark_data.clear()<|MERGE_RESOLUTION|>--- conflicted
+++ resolved
@@ -21,11 +21,8 @@
 
 import inspect
 import json
-<<<<<<< HEAD
+from abc import ABC, ABCMeta
 from collections import Counter
-=======
-from abc import ABC, ABCMeta
->>>>>>> 2d9332e1
 from dataclasses import dataclass
 from enum import Enum
 from pathlib import Path
@@ -438,7 +435,6 @@
         """Get the latest synchronized_data if available."""
         return self.round_sequence.latest_synchronized_data
 
-<<<<<<< HEAD
     def get_acn_result(self) -> Any:
         """Get the majority of the ACN deliverables."""
         if len(self.address_to_acn_deliverable) == 0:
@@ -457,20 +453,6 @@
         )
         return most_common_value
 
-    @classmethod
-    def _process_abci_app_cls(cls, abci_app_cls: Type[AbciApp]) -> Type[AbciApp]:
-        """Process the 'initial_round_cls' parameter."""
-        if not inspect.isclass(abci_app_cls):
-            raise ValueError(f"The object {abci_app_cls} is not a class")
-        if not issubclass(abci_app_cls, AbciApp):
-            cls_name = AbciApp.__name__
-            cls_module = AbciApp.__module__
-            raise ValueError(
-                f"The class {abci_app_cls} is not an instance of {cls_module}.{cls_name}"
-            )
-        return abci_app_cls
-=======
->>>>>>> 2d9332e1
 
 class Requests(Model, FrozenMixin):
     """Keep the current pending requests."""
@@ -540,16 +522,11 @@
 
 
 @dataclass(frozen=True)
-<<<<<<< HEAD
-class TendermintRecoveryParams:
+class TendermintRecoveryParams(TypeCheckMixin):
     """A dataclass to hold all parameters related to agent <-> tendermint recovery procedures.
 
     This must be frozen so that we make sure it does not get edited.
     """
-=======
-class TendermintRecoveryParams(TypeCheckMixin):
-    """A dataclass to hold all parameters related to agent <-> tendermint recovery procedures."""
->>>>>>> 2d9332e1
 
     reset_from_round: str
     round_count: int = ROUND_COUNT_DEFAULT
