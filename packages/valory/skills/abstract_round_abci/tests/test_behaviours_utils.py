# -*- coding: utf-8 -*-
# ------------------------------------------------------------------------------
#
#   Copyright 2021-2022 Valory AG
#
#   Licensed under the Apache License, Version 2.0 (the "License");
#   you may not use this file except in compliance with the License.
#   You may obtain a copy of the License at
#
#       http://www.apache.org/licenses/LICENSE-2.0
#
#   Unless required by applicable law or agreed to in writing, software
#   distributed under the License is distributed on an "AS IS" BASIS,
#   WITHOUT WARRANTIES OR CONDITIONS OF ANY KIND, either express or implied.
#   See the License for the specific language governing permissions and
#   limitations under the License.
#
# ------------------------------------------------------------------------------

"""Test the behaviours_utils.py module of the skill."""

# pylint: skip-file

import json
import logging
import math
import platform
import time
from abc import ABC
from collections import OrderedDict
from datetime import datetime
from enum import Enum
from pathlib import Path
from typing import (
    Any,
    Callable,
    Dict,
    Generator,
    List,
    Optional,
    Tuple,
    Type,
    Union,
    cast,
)
from unittest import mock
from unittest.mock import MagicMock

import pytest
import pytz  # type: ignore  # pylint: disable=import-error
<<<<<<< HEAD
from _pytest.logging import LogCaptureFixture
from aea.test_tools.utils import as_context
from hypothesis import given
=======
from aea_test_autonomy.helpers.base import try_send
from hypothesis import given, settings
>>>>>>> f6fbd1f5
from hypothesis import strategies as st

from packages.open_aea.protocols.signing import SigningMessage
from packages.valory.connections.http_client.connection import HttpDialogues
from packages.valory.protocols.http import HttpMessage
from packages.valory.protocols.ledger_api.custom_types import (
    SignedTransaction,
    TransactionDigest,
)
from packages.valory.protocols.ledger_api.message import LedgerApiMessage
from packages.valory.skills.abstract_round_abci import behaviour_utils
from packages.valory.skills.abstract_round_abci.base import (
    AbstractRound,
    BaseSynchronizedData,
    BaseTxPayload,
    Transaction,
)
from packages.valory.skills.abstract_round_abci.behaviour_utils import (
    AsyncBehaviour,
    BaseBehaviour,
    DegenerateBehaviour,
    GENESIS_TIME_FMT,
    HEIGHT_OFFSET_MULTIPLIER,
    MIN_HEIGHT_OFFSET,
    NON_200_RETURN_CODE_DURING_RESET_THRESHOLD,
    RESET_HASH,
    ROOT_HASH,
    RPCResponseStatus,
    SendException,
    TimeoutException,
    TmManager,
    make_degenerate_behaviour,
)
from packages.valory.skills.abstract_round_abci.io_.ipfs import (
    IPFSInteract,
    IPFSInteractionError,
)
from packages.valory.skills.abstract_round_abci.models import (
    SharedState,
    _DEFAULT_REQUEST_RETRY_DELAY,
    _DEFAULT_REQUEST_TIMEOUT,
    _DEFAULT_TX_MAX_ATTEMPTS,
    _DEFAULT_TX_TIMEOUT,
)


PACKAGE_DIR = Path(__file__).parent.parent

# https://github.com/python/cpython/issues/94414
# https://stackoverflow.com/questions/46133223/maximum-value-of-timestamp
# NOTE: timezone in behaviour_utils._get_reset_params set to UTC
#  but hypothesis does not allow passing of the `tzinfo` argument
#  hence we add and subtract a day from the actual min / max datetime
MIN_DATETIME_WINDOWS = datetime(1970, 1, 3, 1, 0, 0)
MAX_DATETIME_WINDOWS = datetime(3000, 12, 30, 23, 59, 59)


<<<<<<< HEAD
@pytest.fixture(scope="session", autouse=True)
def hypothesis_cleanup() -> Generator:
    """Fixture to remove hypothesis directory after tests."""
    yield
    hypothesis_dir = PACKAGE_DIR / ".hypothesis"
    if hypothesis_dir.exists():
        with suppress(OSError, PermissionError):
            shutil.rmtree(hypothesis_dir)


def mock_yield_and_return(
    return_value: Any,
) -> Callable[[], Generator[None, None, Any]]:
    """Wrapper for a Dummy generator that returns a `bool`."""

    def yield_and_return(*_: Any, **__: Any) -> Generator[None, None, Any]:
        """Dummy generator that returns a `bool`."""
        yield
        return return_value

    return yield_and_return


=======
>>>>>>> f6fbd1f5
def yield_and_return_bool_wrapper(
    flag_value: bool,
) -> Callable[[], Generator[None, None, Optional[bool]]]:
    """Wrapper for a Dummy generator that returns a `bool`."""

    def yield_and_return_bool(
        **_: bool,
    ) -> Generator[None, None, Optional[bool]]:
        """Dummy generator that returns a `bool`."""
        yield
        return flag_value

    return yield_and_return_bool


def yield_and_return_int_wrapper(
    value: Optional[int],
) -> Callable[[], Generator[None, None, Optional[int]]]:
    """Wrapper for a Dummy generator that returns an `int`."""

    def yield_and_return_int(
        **_: int,
    ) -> Generator[None, None, Optional[int]]:
        """Dummy generator that returns an `int`."""
        yield
        return value

    return yield_and_return_int


class AsyncBehaviourTest(AsyncBehaviour, ABC):
    """Concrete AsyncBehaviour class for testing purposes."""

    def async_act_wrapper(self) -> Generator:
        """Do async act wrapper. Forwards to 'async_act'."""
        yield from self.async_act()

    def async_act(self) -> Generator:
        """Do 'async_act'."""


def async_behaviour_initial_state_is_ready() -> None:
    """Check that the initial async state is "READY"."""
    behaviour = AsyncBehaviourTest()
    assert behaviour.state == AsyncBehaviour.AsyncState.READY


def test_async_behaviour_ticks() -> None:
    """Test "AsyncBehaviour", only ticks."""

    class MyAsyncBehaviour(AsyncBehaviourTest):
        counter = 0

        def async_act(self) -> Generator:
            self.counter += 1
            yield
            self.counter += 1
            yield
            self.counter += 1

    behaviour = MyAsyncBehaviour()
    assert behaviour.counter == 0
    behaviour.act()
    assert behaviour.counter == 1
    assert behaviour.state == AsyncBehaviour.AsyncState.RUNNING
    behaviour.act()
    assert behaviour.counter == 2
    assert behaviour.state == AsyncBehaviour.AsyncState.RUNNING
    behaviour.act()
    assert behaviour.counter == 3
    assert behaviour.state == AsyncBehaviour.AsyncState.READY


def test_async_behaviour_wait_for_message() -> None:
    """Test 'wait_for_message'."""

    expected_message = "message"

    class MyAsyncBehaviour(AsyncBehaviourTest):
        counter = 0
        message = None

        def async_act(self) -> Generator:
            self.counter += 1
            self.message = yield from self.wait_for_message(
                lambda message: message == expected_message
            )
            self.counter += 1

    behaviour = MyAsyncBehaviour()
    assert behaviour.counter == 0
    behaviour.act()
    assert behaviour.counter == 1
    assert behaviour.state == AsyncBehaviour.AsyncState.WAITING_MESSAGE

    # another call to act doesn't change the state (still waiting for message)
    behaviour.act()
    assert behaviour.counter == 1
    assert behaviour.state == AsyncBehaviour.AsyncState.WAITING_MESSAGE

    # sending a message that does not satisfy the condition won't change state
    behaviour.try_send("wrong_message")
    behaviour.act()
    assert behaviour.counter == 1
    assert behaviour.state == AsyncBehaviour.AsyncState.WAITING_MESSAGE

    # sending a message before it is processed raises an exception
    behaviour.try_send("wrong_message")
    with pytest.raises(SendException, match="cannot send message"):
        behaviour.try_send("wrong_message")
    behaviour.act()

    # sending the right message will transition to the next state,
    # but only when calling act()
    behaviour.try_send(expected_message)
    assert behaviour.counter == 1
    assert behaviour.state == AsyncBehaviour.AsyncState.WAITING_MESSAGE
    behaviour.act()
    assert behaviour.counter == 2
    assert behaviour.message == expected_message
    assert behaviour.state == AsyncBehaviour.AsyncState.READY


def test_async_behaviour_wait_for_message_raises_timeout_exception() -> None:
    """Test 'wait_for_message' when it raises TimeoutException."""

    with pytest.raises(TimeoutException):
        behaviour = AsyncBehaviourTest()
        gen = behaviour.wait_for_message(lambda _: False, timeout=0.01)
        # trigger function
        try_send(gen)
        # sleep so to run out the timeout
        time.sleep(0.02)
        # trigger function and make the exception to raise
        try_send(gen)


def test_async_behaviour_wait_for_condition() -> None:
    """Test 'wait_for_condition' method."""

    condition = False

    class MyAsyncBehaviour(AsyncBehaviourTest):
        counter = 0

        def async_act(self) -> Generator:
            self.counter += 1
            yield from self.wait_for_condition(lambda: condition)
            self.counter += 1

    behaviour = MyAsyncBehaviour()
    assert behaviour.counter == 0
    behaviour.act()
    assert behaviour.counter == 1
    assert behaviour.state == AsyncBehaviour.AsyncState.RUNNING

    # if condition is false, execution remains at the same point
    behaviour.act()
    assert behaviour.counter == 1
    assert behaviour.state == AsyncBehaviour.AsyncState.RUNNING

    # if condition is true, execution continues
    condition = True
    behaviour.act()
    assert behaviour.counter == 2
    assert behaviour.state == AsyncBehaviour.AsyncState.READY


def test_async_behaviour_wait_for_condition_with_timeout() -> None:
    """Test 'wait_for_condition' method with timeout expired."""

    class MyAsyncBehaviour(AsyncBehaviourTest):
        counter = 0

        def async_act(self) -> Generator:
            self.counter += 1
            yield from self.wait_for_condition(lambda: False, timeout=0.05)
            self.counter += 1

    behaviour = MyAsyncBehaviour()
    assert behaviour.counter == 0
    behaviour.act()
    assert behaviour.counter == 1
    assert behaviour.state == AsyncBehaviour.AsyncState.RUNNING

    # sleep so the timeout expires
    time.sleep(0.1)

    # the next call to act raises TimeoutException
    with pytest.raises(TimeoutException):
        behaviour.act()


def test_async_behaviour_sleep() -> None:
    """Test 'sleep' method."""

    timedelta = 0.5

    class MyAsyncBehaviour(AsyncBehaviourTest):
        counter = 0
        first_datetime = None
        last_datetime = None

        def async_act_wrapper(self) -> Generator:
            yield from self.async_act()

        def async_act(self) -> Generator:
            self.first_datetime = datetime.now()
            self.counter += 1
            yield from self.sleep(timedelta)
            self.counter += 1
            self.last_datetime = datetime.now()

    behaviour = MyAsyncBehaviour()
    assert behaviour.counter == 0

    behaviour.act()
    assert behaviour.counter == 1
    assert behaviour.state == AsyncBehaviour.AsyncState.RUNNING

    # calling 'act()' before the sleep interval will keep the behaviour in the same state
    behaviour.act()
    assert behaviour.counter == 1
    assert behaviour.state == AsyncBehaviour.AsyncState.RUNNING

    # wait the sleep timeout, we give twice the amount of time it takes the behaviour
    time.sleep(timedelta * 2)

    assert behaviour.counter == 1
    assert behaviour.state == AsyncBehaviour.AsyncState.RUNNING
    behaviour.act()
    assert behaviour.counter == 2
    assert behaviour.state == AsyncBehaviour.AsyncState.READY
    assert behaviour.last_datetime is not None and behaviour.first_datetime is not None
    assert (
        behaviour.last_datetime - behaviour.first_datetime
    ).total_seconds() > timedelta


def test_async_behaviour_without_yield() -> None:
    """Test AsyncBehaviour, async_act without yield/yield from."""

    class MyAsyncBehaviour(AsyncBehaviourTest):
        def async_act_wrapper(self) -> Generator:
            pass

        def async_act(self) -> Generator:
            pass

    behaviour = MyAsyncBehaviour()
    behaviour.act()
    assert behaviour.state == AsyncBehaviour.AsyncState.READY


def test_async_behaviour_raise_stopiteration() -> None:
    """Test AsyncBehaviour, async_act raising 'StopIteration'."""

    class MyAsyncBehaviour(AsyncBehaviourTest):
        def async_act_wrapper(self) -> Generator:
            raise StopIteration

        def async_act(self) -> Generator:
            pass

    behaviour = MyAsyncBehaviour()
    behaviour.act()
    assert behaviour.state == AsyncBehaviour.AsyncState.READY


def test_async_behaviour_stop() -> None:
    """Test AsyncBehaviour.stop method."""

    class MyAsyncBehaviour(AsyncBehaviourTest):
        def async_act(self) -> Generator:
            yield

    behaviour = MyAsyncBehaviour()
    assert behaviour.is_stopped
    behaviour.act()
    assert not behaviour.is_stopped
    behaviour.stop()
    assert behaviour.is_stopped
    behaviour.stop()
    assert behaviour.is_stopped


class RoundA(AbstractRound):
    """Concrete ABCI round."""

    round_id = "round_a"

    def end_block(self) -> Optional[Tuple[BaseSynchronizedData, Enum]]:
        """Handle end block."""
        return None

    def check_payload(self, payload: BaseTxPayload) -> None:
        """Check payload."""

    def process_payload(self, payload: BaseTxPayload) -> None:
        """Process payload."""


class BehaviourATest(BaseBehaviour):
    """Concrete BaseBehaviour class."""

    behaviour_id = "behaviour_a"
    matching_round: Type[RoundA] = RoundA

    def async_act(self) -> Generator:
        """Do the 'async_act'."""
        yield


def _get_status_patch_wrapper(
    latest_block_height: int,
    expected_round_count: Optional[int],
    expected_reset_index: Optional[int],
) -> Callable[[Any, Any], Generator[None, None, MagicMock]]:
    """Wrapper for `_get_status` method patch."""

    if any(
        app_hash_param is None
        for app_hash_param in (expected_round_count, expected_reset_index)
    ):
        app_hash = ""
    else:
        app_hash = (
            f"{ROOT_HASH}{expected_round_count}{RESET_HASH}{expected_reset_index}"
        )

    def _get_status_patch(*_: Any, **__: Any) -> Generator[None, None, MagicMock]:
        """Patch `_get_status` method"""
        yield
        return MagicMock(
            body=json.dumps(
                {
                    "result": {
                        "sync_info": {
                            "latest_block_height": latest_block_height,
                            "latest_app_hash": app_hash,
                        }
                    }
                }
            ).encode()
        )

    return _get_status_patch


def _get_status_wrong_patch(
    *args: Any, **kwargs: Any
) -> Generator[None, None, MagicMock]:
    """Patch `_get_status` method"""
    return MagicMock(
        body=json.dumps({"result": {"sync_info": {"latest_block_height": -1}}}).encode()
    )
    yield


def _wait_until_transaction_delivered_patch(
    *args: Any, **kwargs: Any
) -> Generator[None, None, Tuple]:
    """Patch `_wait_until_transaction_delivered` method"""
    return False, HttpMessage(
        performative=HttpMessage.Performative.RESPONSE,  # type: ignore
        body=json.dumps({"tx_result": {"info": "TransactionNotValidError"}}),
    )
    yield


class TestBaseBehaviour:
    """Tests for the 'BaseBehaviour' class."""

    _DUMMY_CONSENSUS_THRESHOLD = 3

    def setup(self) -> None:
        """Set up the tests."""
        self.context_mock = MagicMock()
        self.context_params_mock = MagicMock(
            ipfs_domain_name=None,
            request_timeout=_DEFAULT_REQUEST_TIMEOUT,
            request_retry_delay=_DEFAULT_REQUEST_RETRY_DELAY,
            tx_timeout=_DEFAULT_TX_TIMEOUT,
            max_attempts=_DEFAULT_TX_MAX_ATTEMPTS,
        )
        self.context_mock.shared_state = {}
        self.context_state_synchronized_data_mock = MagicMock()
        self.context_mock.params = self.context_params_mock
        self.context_mock.state.synchronized_data = (
            self.context_state_synchronized_data_mock
        )
        self.context_mock.state.round_sequence.current_round_id = "round_a"
        self.context_mock.state.round_sequence.syncing_up = False
        self.context_mock.state.round_sequence.block_stall_deadline_expired = False
        self.context_mock.http_dialogues = HttpDialogues()
        self.context_mock.handlers.__dict__ = {"http": MagicMock()}
        self.behaviour = BehaviourATest(name="", skill_context=self.context_mock)
        self.behaviour.context.logger = logging

    def test_send_to_ipfs(self, caplog: LogCaptureFixture) -> None:
        """Test send_to_ipfs"""

        assert self.behaviour.ipfs_enabled is False
        expected = "Trying to perform an IPFS operation, but IPFS has not been enabled!"
        with pytest.raises(ValueError, match=expected):
            self.behaviour.send_to_ipfs("filepath", [])

        self.behaviour.ipfs_enabled = True
        self.behaviour._ipfs_interact = IPFSInteract(None)
        with mock.patch.object(
            IPFSInteract, "store_and_send", return_value="mock_hash"
        ):
            with caplog.at_level(logging.INFO):
                self.behaviour.send_to_ipfs("filepath", [])
                assert "IPFS hash is: mock_hash" in caplog.text

        side_effect = IPFSInteractionError
        with mock.patch.object(IPFSInteract, "store_and_send", side_effect=side_effect):
            with caplog.at_level(logging.ERROR):
                self.behaviour.send_to_ipfs("filepath", [])
                expected = "An error occurred while trying to send a file to IPFS:"
                assert expected in caplog.text

    def test_get_from_ipfs(self, caplog: LogCaptureFixture) -> None:
        """Test get_from_ipfs"""

        assert self.behaviour.ipfs_enabled is False
        expected = "Trying to perform an IPFS operation, but IPFS has not been enabled!"
        with pytest.raises(ValueError, match=expected):
            self.behaviour.get_from_ipfs("mock_hash", "target_dir")

        self.behaviour.ipfs_enabled = True
        self.behaviour._ipfs_interact = IPFSInteract(None)
        with mock.patch.object(IPFSInteract, "get_and_read"):
            with caplog.at_level(logging.INFO):
                self.behaviour.get_from_ipfs("mock_hash", "target_dir")

        side_effect = IPFSInteractionError
        with mock.patch.object(IPFSInteract, "store_and_send", side_effect=side_effect):
            with caplog.at_level(logging.ERROR):
                self.behaviour.get_from_ipfs("mock_hash", "target_dir")
                expected = "An error occurred while trying to fetch a file from IPFS:"
                assert expected in caplog.text

    def test_params_property(self) -> None:
        """Test the 'params' property."""
        assert self.behaviour.params == self.context_params_mock

    def test_synchronized_data_property(self) -> None:
        """Test the 'synchronized_data' property."""
        assert (
            self.behaviour.synchronized_data
            == self.context_state_synchronized_data_mock
        )

    def test_check_in_round(self) -> None:
        """Test 'BaseBehaviour' initialization."""
        expected_round_id = "round"
        self.context_mock.state.round_sequence.current_round_id = expected_round_id
        assert self.behaviour.check_in_round(expected_round_id)
        assert not self.behaviour.check_in_round("wrong round")

        assert not self.behaviour.check_not_in_round(expected_round_id)
        assert self.behaviour.check_not_in_round("wrong round")

        func = self.behaviour.is_round_ended(expected_round_id)
        assert not func()

    def test_check_in_last_round(self) -> None:
        """Test 'BaseBehaviour' initialization."""
        expected_round_id = "round"
        self.context_mock.state.round_sequence.last_round_id = expected_round_id
        assert self.behaviour.check_in_last_round(expected_round_id)
        assert not self.behaviour.check_in_last_round("wrong round")

        assert not self.behaviour.check_not_in_last_round(expected_round_id)
        assert self.behaviour.check_not_in_last_round("wrong round")

        assert self.behaviour.check_round_has_finished(expected_round_id)

    def test_check_round_height_has_changed(self) -> None:
        """Test 'check_round_height_has_changed'."""
        current_height = 0
        self.context_mock.state.round_sequence.current_round_height = current_height
        assert not self.behaviour.check_round_height_has_changed(current_height)
        new_height = current_height + 1
        self.context_mock.state.round_sequence.current_round_height = new_height
        assert self.behaviour.check_round_height_has_changed(current_height)
        assert not self.behaviour.check_round_height_has_changed(new_height)

    def test_wait_until_round_end_negative_last_round_or_matching_round(self) -> None:
        """Test 'wait_until_round_end' method, negative case (not in matching nor last round)."""
        self.behaviour.context.state.round_sequence.current_round_id = (
            "current_round_id"
        )
        self.behaviour.context.state.round_sequence.last_round_id = "last_round_id"
        self.behaviour.matching_round.round_id = "matching_round"
        generator = self.behaviour.wait_until_round_end()
        with pytest.raises(
            ValueError,
            match=r"Should be in matching round \(matching_round\) or last round \(last_round_id\), actual round current_round_id!",
        ):
            generator.send(None)

    @mock.patch.object(BaseBehaviour, "wait_for_condition")
    @mock.patch.object(BaseBehaviour, "check_not_in_round", return_value=False)
    @mock.patch.object(BaseBehaviour, "check_not_in_last_round", return_value=False)
    def test_wait_until_round_end_positive(self, *_: Any) -> None:
        """Test 'wait_until_round_end' method, positive case."""
        gen = self.behaviour.wait_until_round_end()
        try_send(gen)

    def test_wait_from_last_timestamp(self) -> None:
        """Test 'wait_from_last_timestamp'."""
        timeout = 1.0
        last_timestamp = datetime.now()
        self.behaviour.context.state.round_sequence.abci_app.last_timestamp = (
            last_timestamp
        )
        gen = self.behaviour.wait_from_last_timestamp(timeout)
        # trigger first execution
        try_send(gen)
        # at the time this line is executed, the generator is not empty
        # as the timeout has not run out yet
        try_send(gen)
        # sleep enough time to make the timeout to run out
        time.sleep(timeout)
        # the next iteration of the generator raises StopIteration
        # because its execution terminates
        with pytest.raises(StopIteration):
            gen.send(MagicMock())

    def test_wait_from_last_timestamp_negative(self) -> None:
        """Test 'wait_from_last_timestamp'."""
        timeout = -1.0
        last_timestamp = datetime.now()
        self.behaviour.context.state.round_sequence.abci_app.last_timestamp = (
            last_timestamp
        )
        with pytest.raises(ValueError):
            gen = self.behaviour.wait_from_last_timestamp(timeout)
            # trigger first execution
            try_send(gen)

    def test_set_done(self) -> None:
        """Test 'set_done' method."""
        assert not self.behaviour.is_done()
        self.behaviour.set_done()
        assert self.behaviour.is_done()

    @mock.patch.object(BaseBehaviour, "_send_transaction")
    def test_send_a2a_transaction_positive(self, *_: Any) -> None:
        """Test 'send_a2a_transaction' method, positive case."""
        gen = self.behaviour.send_a2a_transaction(MagicMock())
        try_send(gen)

    def test_sync_state(self) -> None:
        """Test `_sync_state`."""
        app_hash = ""
        self.behaviour._sync_state(app_hash)
        assert self.behaviour.context.state.round_sequence.abci_app.reset_index == 0

        app_hash = "726F6F743A356072657365743A370"
        self.behaviour._sync_state(app_hash)
        assert self.behaviour.context.state.round_sequence.abci_app.reset_index == 70

        app_hash = "incorrect"
        with pytest.raises(
            ValueError,
            match=(
                "Expected an app hash of the form: `726F6F743A3{ROUND_COUNT}72657365743A3{RESET_INDEX}`,"
                "which is derived from `root:{ROUND_COUNT}reset:{RESET_INDEX}`. "
                "For example, `root:90reset:4` would be `726F6F743A39072657365743A34`. "
                f"However, the app hash received is: `{app_hash}`."
            ),
        ):
            self.behaviour._sync_state(app_hash)

    @pytest.mark.parametrize(
        "expected_round_count, expected_reset_index",
        ((None, None), (0, 0), (123, 4), (235235, 754)),
    )
    def test_async_act_wrapper_agent_sync_mode(
        self,
        expected_round_count: Optional[int],
        expected_reset_index: Optional[int],
    ) -> None:
        """Test 'async_act_wrapper' in sync mode."""
        self.behaviour.context.state.round_sequence.syncing_up = True
        self.behaviour.context.state.round_sequence.height = 0
        self.behaviour.matching_round = MagicMock()

        with mock.patch.object(logging, "info") as log_mock, mock.patch.object(
            BaseBehaviour,
            "_get_status",
            _get_status_patch_wrapper(0, expected_round_count, expected_reset_index),
        ):
            gen = self.behaviour.async_act_wrapper()
            for __ in range(3):
                try_send(gen)
            log_mock.assert_called_with("local height == remote == 0; Sync complete...")

        if any(
            app_hash_param is None
            for app_hash_param in (expected_round_count, expected_reset_index)
        ):
            expected_reset_index = 0

        assert (
            self.behaviour.context.state.round_sequence.abci_app.reset_index
            == expected_reset_index
        )

    @mock.patch.object(BaseBehaviour, "_get_status", _get_status_wrong_patch)
    def test_async_act_wrapper_agent_sync_mode_where_height_dont_match(self) -> None:
        """Test 'async_act_wrapper' in sync mode."""
        self.behaviour.context.state.round_sequence.syncing_up = True
        self.behaviour.context.state.round_sequence.height = 0
        self.behaviour.context.params.tendermint_check_sleep_delay = 3
        self.behaviour.matching_round = MagicMock()

        gen = self.behaviour.async_act_wrapper()
        try_send(gen)

    @pytest.mark.parametrize("exception_cls", [StopIteration])
    def test_async_act_wrapper_exception(self, exception_cls: Exception) -> None:
        """Test 'async_act_wrapper'."""
        with mock.patch.object(self.behaviour, "async_act", side_effect=exception_cls):
            with mock.patch.object(self.behaviour, "clean_up") as clean_up_mock:
                gen = self.behaviour.async_act_wrapper()
                try_send(gen)
                try_send(gen)
                clean_up_mock.assert_called()

    def test_get_request_nonce_from_dialogue(self) -> None:
        """Test '_get_request_nonce_from_dialogue' helper method."""
        dialogue_mock = MagicMock()
        expected_value = "dialogue_reference"
        dialogue_mock.dialogue_label.dialogue_reference = (expected_value, None)
        result = BaseBehaviour._get_request_nonce_from_dialogue(dialogue_mock)
        assert result == expected_value

    @mock.patch.object(BaseBehaviour, "_send_signing_request")
    @mock.patch.object(Transaction, "encode", return_value=MagicMock())
    @mock.patch.object(
        BaseBehaviour,
        "_build_http_request_message",
        return_value=(MagicMock(), MagicMock()),
    )
    @mock.patch.object(BaseBehaviour, "_check_http_return_code_200", return_value=False)
    def test_send_transaction_stop_condition(self, *_: Any) -> None:
        """Test '_send_transaction' method's `stop_condition` as provided by `send_a2a_transaction`."""
        request_retry_delay = 0.01
        # set the current round's id so that it does not meet the requirements for a `stop_condition`
        self.behaviour.context.state.round_sequence.current_round_id = (
            self.behaviour.matching_round.round_id
        ) = "round_a"
        # assert that everything is pre-set correctly
        assert (
            self.behaviour.context.state.round_sequence.current_round_id
            == self.behaviour.matching_round.round_id
            == "round_a"
        )

        # create the exact same stop condition that we create in the `send_a2a_transaction` method
        stop_condition = self.behaviour.is_round_ended(
            self.behaviour.matching_round.round_id
        )
        gen = self.behaviour._send_transaction(
            MagicMock(),
            request_retry_delay=request_retry_delay,
            stop_condition=stop_condition,
        )
        # assert that the stop condition does not apply yet
        assert not stop_condition()
        # trigger the generator function so that we enter the `stop_condition` loop
        try_send(gen)

        # set the current round's id so that it meets the requirements for a `stop_condition`
        self.behaviour.context.state.round_sequence.current_round_id = "test"

        # assert that everything was set as expected
        assert (
            self.behaviour.context.state.round_sequence.current_round_id
            != self.behaviour.matching_round.round_id
            and self.behaviour.context.state.round_sequence.current_round_id == "test"
        )
        # assert that the stop condition now applies
        assert stop_condition()

        # test with a non-200 response in order to cause the execution to re-enter the while `stop_condition`
        # we expect that the second time we will not enter, since we have caused the `stop_condition` to be `True`
        with mock.patch.object(self.behaviour.context.logger, "info") as mock_info:
            # send message to 'wait_for_message'
            try_send(gen, obj=MagicMock(status_code=200))
            # send message to '_submit_tx'
            response = MagicMock(body='{"result": {"hash": "", "code": 0}}')
            try_send(gen, obj=response)
            mock_info.assert_called_with(
                f"Received return code != 200 with response {response} with body {str(response.body)}. "
                f"Retrying in {request_retry_delay} seconds..."
            )
            time.sleep(request_retry_delay)
            try_send(gen)
            # assert that the stop condition is now `True` and we reach at the end of the method
            mock_info.assert_called_with(
                "Stop condition is true, no more attempts to send the transaction."
            )

    def test_send_transaction_positive_false_condition(self) -> None:
        """Test '_send_transaction', positive case (false condition)"""
        with mock.patch.object(self.behaviour.context.logger, "info") as mock_info:
            try_send(
                self.behaviour._send_transaction(
                    MagicMock(), stop_condition=lambda: True
                )
            )
            mock_info.assert_called_with(
                "Stop condition is true, no more attempts to send the transaction."
            )

    @mock.patch.object(BaseBehaviour, "_send_signing_request")
    @mock.patch.object(Transaction, "encode", return_value=MagicMock())
    @mock.patch.object(
        BaseBehaviour,
        "_build_http_request_message",
        return_value=(MagicMock(), MagicMock()),
    )
    @mock.patch.object(BaseBehaviour, "_check_http_return_code_200", return_value=True)
    def test_send_transaction_positive(self, *_: Any) -> None:
        """Test '_send_transaction', positive case."""
        m = MagicMock(status_code=200)
        gen = self.behaviour._send_transaction(m)
        # trigger generator function
        try_send(gen, obj=None)
        # send message to 'wait_for_message'
        try_send(gen, obj=m)
        # send message to '_submit_tx'
        try_send(gen, obj=MagicMock(body='{"result": {"hash": "", "code": 0}}'))
        # send message to '_wait_until_transaction_delivered'
        success_response = MagicMock(
            status_code=200, body='{"result": {"tx_result": {"code": 0}}}'
        )
        try_send(gen, obj=success_response)

    @mock.patch.object(BaseBehaviour, "_send_signing_request")
    @mock.patch.object(Transaction, "encode", return_value=MagicMock())
    @mock.patch.object(
        BaseBehaviour,
        "_build_http_request_message",
        return_value=(MagicMock(), MagicMock()),
    )
    @mock.patch.object(BaseBehaviour, "_check_http_return_code_200", return_value=True)
    @mock.patch.object(
        BaseBehaviour,
        "_wait_until_transaction_delivered",
        new=_wait_until_transaction_delivered_patch,
    )
    def test_send_transaction_invalid_transaction(self, *_: Any) -> None:
        """Test '_send_transaction', positive case."""
        m = MagicMock(status_code=200)
        gen = self.behaviour._send_transaction(m)
        try_send(gen, obj=None)
        try_send(gen, obj=m)
        try_send(gen, obj=MagicMock(body='{"result": {"hash": "", "code": 0}}'))
        success_response = MagicMock(
            status_code=200, body='{"result": {"tx_result": {"code": 0}}}'
        )
        try_send(gen, obj=success_response)

    @mock.patch.object(BaseBehaviour, "_send_signing_request")
    @mock.patch.object(BaseBehaviour, "_is_invalid_transaction", return_value=False)
    @mock.patch.object(BaseBehaviour, "_tx_not_found", return_value=True)
    @mock.patch.object(Transaction, "encode", return_value=MagicMock())
    @mock.patch.object(
        BaseBehaviour,
        "_build_http_request_message",
        return_value=(MagicMock(), MagicMock()),
    )
    @mock.patch.object(BaseBehaviour, "_check_http_return_code_200", return_value=True)
    @mock.patch.object(
        BaseBehaviour,
        "_wait_until_transaction_delivered",
        new=_wait_until_transaction_delivered_patch,
    )
    def test_send_transaction_valid_transaction(self, *_: Any) -> None:
        """Test '_send_transaction', positive case."""
        m = MagicMock(status_code=200)
        gen = self.behaviour._send_transaction(m)
        try_send(gen, obj=None)
        try_send(gen, obj=m)
        try_send(gen, obj=MagicMock(body='{"result": {"hash": "", "code": 0}}'))
        success_response = MagicMock(
            status_code=200, body='{"result": {"tx_result": {"code": 0}}}'
        )
        try_send(gen, obj=success_response)

    def test_tx_not_found(self, *_: Any) -> None:
        """Test _tx_not_found"""
        res = MagicMock(
            body='{"error": {"code": "dummy_code", "message": "dummy_message", "data": "dummy_data"}}'
        )
        self.behaviour._tx_not_found(tx_hash="tx_hash", res=res)

    @mock.patch.object(BaseBehaviour, "_send_signing_request")
    def test_send_transaction_signing_error(self, *_: Any) -> None:
        """Test '_send_transaction', signing error."""
        m = MagicMock(performative=SigningMessage.Performative.ERROR)
        gen = self.behaviour._send_transaction(m)
        # trigger generator function
        try_send(gen, obj=None)
        with pytest.raises(RuntimeError):
            try_send(gen, obj=m)

    @mock.patch.object(BaseBehaviour, "_send_signing_request")
    @mock.patch.object(Transaction, "encode", return_value=MagicMock())
    @mock.patch.object(
        BaseBehaviour,
        "_build_http_request_message",
        return_value=(MagicMock(), MagicMock()),
    )
    def test_send_transaction_timeout_exception_submit_tx(self, *_: Any) -> None:
        """Test '_send_transaction', timeout exception."""
        timeout = 0.05
        delay = 0.1
        m = MagicMock()
        with mock.patch.object(self.behaviour.context.logger, "info") as mock_info:
            gen = self.behaviour._send_transaction(
                m, request_timeout=timeout, request_retry_delay=delay
            )
            # trigger generator function
            try_send(gen, obj=None)
            try_send(gen, obj=m)
            time.sleep(timeout)
            try_send(gen, obj=m)
            time.sleep(delay)
            mock_info.assert_called_with(
                f"Timeout expired for submit tx. Retrying in {delay} seconds..."
            )
            try_send(gen, obj=None)

    @mock.patch.object(BaseBehaviour, "_send_signing_request")
    @mock.patch.object(Transaction, "encode", return_value=MagicMock())
    @mock.patch.object(
        BaseBehaviour,
        "_build_http_request_message",
        return_value=(MagicMock(), MagicMock()),
    )
    @mock.patch.object(BaseBehaviour, "_check_http_return_code_200", return_value=True)
    def test_send_transaction_timeout_exception_wait_until_transaction_delivered(
        self, *_: Any
    ) -> None:
        """Test '_send_transaction', timeout exception."""
        timeout = 0.05
        delay = 0.1
        m = MagicMock()
        with mock.patch.object(self.behaviour.context.logger, "info") as mock_info:
            gen = self.behaviour._send_transaction(
                m, request_retry_delay=delay, tx_timeout=timeout
            )
            # trigger generator function
            try_send(gen, obj=None)
            # send message to 'wait_for_message'
            try_send(gen, obj=m)
            # send message to '_submit_tx'
            try_send(gen, obj=MagicMock(body='{"result": {"hash": "", "code": 0}}'))
            # send message to '_wait_until_transaction_delivered'
            time.sleep(timeout)
            try_send(gen, obj=m)

            mock_info.assert_called_with(
                f"Timeout expired for wait until transaction delivered. Retrying in {delay} seconds..."
            )

    @mock.patch.object(BaseBehaviour, "_send_signing_request")
    @mock.patch.object(Transaction, "encode", return_value=MagicMock())
    @mock.patch.object(
        BaseBehaviour,
        "_build_http_request_message",
        return_value=(MagicMock(), MagicMock()),
    )
    @mock.patch.object(BaseBehaviour, "_check_http_return_code_200", return_value=True)
    def test_send_transaction_transaction_not_delivered(self, *_: Any) -> None:
        """Test '_send_transaction', timeout exception."""
        timeout = 0.05
        delay = 0.1
        m = MagicMock()
        with mock.patch.object(self.behaviour.context.logger, "info") as mock_info:
            gen = self.behaviour._send_transaction(
                m, request_retry_delay=delay, tx_timeout=timeout, max_attempts=0
            )
            # trigger generator function
            try_send(gen, obj=None)
            # send message to 'wait_for_message'
            try_send(gen, obj=m)
            # send message to '_submit_tx'
            try_send(gen, obj=MagicMock(body='{"result": {"hash": "", "code": 0}}'))
            # send message to '_wait_until_transaction_delivered'
            time.sleep(timeout)
            try_send(gen, obj=m)

            mock_info.assert_called_with("Tx sent but not delivered. Response = None")

    @mock.patch.object(BaseBehaviour, "_send_signing_request")
    @mock.patch.object(Transaction, "encode", return_value=MagicMock())
    @mock.patch.object(
        BaseBehaviour,
        "_build_http_request_message",
        return_value=(MagicMock(), MagicMock()),
    )
    @mock.patch.object(BaseBehaviour, "_check_http_return_code_200", return_value=True)
    def test_send_transaction_wrong_ok_code(self, *_: Any) -> None:
        """Test '_send_transaction', positive case."""
        m = MagicMock(status_code=200)
        gen = self.behaviour._send_transaction(m)

        with mock.patch.object(self.behaviour.context.logger, "info") as mock_info:
            # trigger generator function
            try_send(gen, obj=None)
            # send message to 'wait_for_message'
            try_send(gen, obj=m)
            # send message to '_submit_tx'
            try_send(gen, obj=MagicMock(body='{"result": {"hash": "", "code": -1}}'))
            # send message to '_wait_until_transaction_delivered'
            success_response = MagicMock(
                status_code=200, body='{"result": {"tx_result": {"code": 0}}}'
            )
            try_send(gen, obj=success_response)

            mock_info.assert_called_with(
                "Received tendermint code != 0. Retrying in 1.0 seconds..."
            )

    @pytest.mark.skip
    @mock.patch.object(BaseBehaviour, "_send_signing_request")
    @mock.patch.object(Transaction, "encode", return_value=MagicMock())
    @mock.patch.object(
        BaseBehaviour,
        "_build_http_request_message",
        return_value=(MagicMock(), MagicMock()),
    )
    @mock.patch.object(
        BaseBehaviour,
        "_check_http_return_code_200",
        return_value=True,
    )
    @mock.patch("json.loads")
    def test_send_transaction_wait_delivery_timeout_exception(self, *_: Any) -> None:
        """Test '_send_transaction', timeout exception on tx delivery."""
        timeout = 0.05
        delay = 0.1
        m = MagicMock()
        with mock.patch.object(self.behaviour.context.logger, "info") as mock_info:
            gen = self.behaviour._send_transaction(
                m,
                request_timeout=timeout,
                request_retry_delay=delay,
                tx_timeout=timeout,
            )
            # trigger generator function
            try_send(gen, obj=None)
            try_send(gen, obj=m)
            try_send(gen, obj=m)
            time.sleep(timeout)
            try_send(gen, obj=m)
            mock_info.assert_called_with(
                f"Timeout expired for wait until transaction delivered. Retrying in {delay} seconds..."
            )
            time.sleep(delay)
            try_send(gen, obj=m)

    @pytest.mark.parametrize("resetting", (True, False))
    @pytest.mark.parametrize(
        "non_200_count",
        (
            0,
            NON_200_RETURN_CODE_DURING_RESET_THRESHOLD,
            NON_200_RETURN_CODE_DURING_RESET_THRESHOLD + 1,
        ),
    )
    @mock.patch.object(BaseBehaviour, "_send_signing_request")
    @mock.patch.object(Transaction, "encode", return_value=MagicMock())
    @mock.patch.object(
        BaseBehaviour,
        "_build_http_request_message",
        return_value=(MagicMock(), MagicMock()),
    )
    @mock.patch("json.loads")
    def test_send_transaction_error_status_code(
        self, _: Any, __: Any, ___: Any, ____: Any, resetting: bool, non_200_count: int
    ) -> None:
        """Test '_send_transaction', error status code."""
        delay = 0.1
        self.behaviour._non_200_return_code_count = non_200_count
        m = MagicMock()
        with mock.patch.object(self.behaviour.context.logger, "info") as mock_info:
            gen = self.behaviour._send_transaction(
                m, resetting, request_retry_delay=delay
            )
            # trigger generator function
            try_send(gen, obj=None)
            try_send(gen, obj=m)
            # send message to '_submit_tx'
            res = MagicMock(body="{'test': 'test'}")
            try_send(gen, obj=res)
            if (
                resetting
                and non_200_count <= NON_200_RETURN_CODE_DURING_RESET_THRESHOLD
            ):
                mock_info.assert_not_called()
            else:
                mock_info.assert_called_with(
                    f"Received return code != 200 with response {res} with body {str(res.body)}. "
                    f"Retrying in {delay} seconds..."
                )
            time.sleep(delay)
            try_send(gen, obj=None)

    @mock.patch.object(BaseBehaviour, "_get_request_nonce_from_dialogue")
    @mock.patch.object(behaviour_utils, "RawMessage")
    @mock.patch.object(behaviour_utils, "Terms")
    def test_send_signing_request(self, *_: Any) -> None:
        """Test '_send_signing_request'."""
        with mock.patch.object(
            self.behaviour.context.signing_dialogues,
            "create",
            return_value=(MagicMock(), MagicMock()),
        ):
            self.behaviour._send_signing_request(b"")

    @given(st.binary())
    @settings(deadline=None)  # somehow autouse fixture in conftest doesn't work here
    def test_fuzz_send_signing_request(self, input_bytes: bytes) -> None:
        """Fuzz '_send_signing_request'.

        Mock context manager decorators don't work here.

        :param input_bytes: fuzz input
        """
        with mock.patch.object(
            self.behaviour.context.signing_dialogues,
            "create",
            return_value=(MagicMock(), MagicMock()),
        ):
            with mock.patch.object(behaviour_utils, "RawMessage"):
                with mock.patch.object(behaviour_utils, "Terms"):
                    self.behaviour._send_signing_request(input_bytes)

    @mock.patch.object(BaseBehaviour, "_get_request_nonce_from_dialogue")
    @mock.patch.object(behaviour_utils, "RawMessage")
    @mock.patch.object(behaviour_utils, "Terms")
    def test_send_transaction_signing_request(self, *_: Any) -> None:
        """Test '_send_signing_request'."""
        with mock.patch.object(
            self.behaviour.context.signing_dialogues,
            "create",
            return_value=(MagicMock(), MagicMock()),
        ):
            self.behaviour._send_transaction_signing_request(MagicMock(), MagicMock())

    def test_send_transaction_request(self) -> None:
        """Test '_send_transaction_request'."""
        with mock.patch.object(
            self.behaviour.context.ledger_api_dialogues,
            "create",
            return_value=(MagicMock(), MagicMock()),
        ):
            self.behaviour._send_transaction_request(MagicMock())

    def test_send_transaction_receipt_request(self) -> None:
        """Test '_send_transaction_receipt_request'."""
        with mock.patch.object(
            self.behaviour.context.ledger_api_dialogues,
            "create",
            return_value=(MagicMock(), MagicMock()),
        ):
            self.behaviour.context.default_ledger_id = "default_ledger_id"  # type: ignore
            self.behaviour._send_transaction_receipt_request("digest")

    def test_build_http_request_message(self, *_: Any) -> None:
        """Test '_build_http_request_message'."""
        with mock.patch.object(
            self.behaviour.context.http_dialogues,
            "create",
            return_value=(MagicMock(), MagicMock()),
        ):
            self.behaviour._build_http_request_message(
                "",
                "",
                parameters=[("foo", "bar")],
                headers=[OrderedDict({"foo": "foo_val", "bar": "bar_val"})],
            )

    @mock.patch.object(Transaction, "encode", return_value=MagicMock())
    @mock.patch.object(
        BaseBehaviour,
        "_build_http_request_message",
        return_value=(MagicMock(), MagicMock()),
    )
    @mock.patch.object(BaseBehaviour, "_check_http_return_code_200", return_value=True)
    @mock.patch.object(BaseBehaviour, "sleep")
    @mock.patch("json.loads")
    def test_wait_until_transaction_delivered(self, *_: Any) -> None:
        """Test '_wait_until_transaction_delivered' method."""
        gen = self.behaviour._wait_until_transaction_delivered(MagicMock())
        # trigger generator function
        try_send(gen, obj=None)

        # first check attempt fails
        failure_response = MagicMock(status_code=500)
        try_send(gen, failure_response)

        # second check attempt succeeds
        success_response = MagicMock(
            status_code=200, body='{"result": {"tx_result": {"code": 0}}}'
        )
        try_send(gen, success_response)

    @mock.patch.object(Transaction, "encode", return_value=MagicMock())
    @mock.patch.object(
        BaseBehaviour,
        "_build_http_request_message",
        return_value=(MagicMock(), MagicMock()),
    )
    @mock.patch.object(BaseBehaviour, "_check_http_return_code_200", return_value=True)
    @mock.patch.object(BaseBehaviour, "sleep")
    @mock.patch("json.loads")
    def test_wait_until_transaction_delivered_failed(self, *_: Any) -> None:
        """Test '_wait_until_transaction_delivered' method."""
        gen = self.behaviour._wait_until_transaction_delivered(
            MagicMock(), max_attempts=0
        )
        # trigger generator function
        try_send(gen, obj=None)

        # first check attempt fails
        failure_response = MagicMock(status_code=500)
        try_send(gen, failure_response)

        # second check attempt succeeds
        success_response = MagicMock(
            status_code=200, body='{"result": {"tx_result": {"code": -1}}}'
        )
        try_send(gen, success_response)

    @pytest.mark.skipif(
        platform.system() == "Windows",
        reason="https://github.com/valory-xyz/open-autonomy/issues/1477",
    )
    def test_wait_until_transaction_delivered_raises_timeout(self, *_: Any) -> None:
        """Test '_wait_until_transaction_delivered' method."""
        gen = self.behaviour._wait_until_transaction_delivered(MagicMock(), timeout=0.0)
        with pytest.raises(TimeoutException):
            # trigger generator function
            try_send(gen, obj=None)

    @mock.patch.object(behaviour_utils, "Terms")
    def test_get_default_terms(self, *_: Any) -> None:
        """Test '_get_default_terms'."""
        self.behaviour._get_default_terms()

    @mock.patch.object(BaseBehaviour, "_send_transaction_signing_request")
    @mock.patch.object(BaseBehaviour, "_send_transaction_request")
    @mock.patch.object(BaseBehaviour, "_send_transaction_receipt_request")
    @mock.patch.object(behaviour_utils, "Terms")
    def test_send_raw_transaction(self, *_: Any) -> None:
        """Test 'send_raw_transaction'."""
        m = MagicMock()
        gen = self.behaviour.send_raw_transaction(m)
        # trigger generator function
        gen.send(None)
        gen.send(
            SigningMessage(
                cast(
                    SigningMessage.Performative,
                    SigningMessage.Performative.SIGNED_TRANSACTION,
                ),
                ("", ""),
                signed_transaction=SignedTransaction(
                    "ledger_id", body={"hash": "test"}
                ),
            )
        )
        try:
            gen.send(
                LedgerApiMessage(
                    cast(
                        LedgerApiMessage.Performative,
                        LedgerApiMessage.Performative.TRANSACTION_DIGEST,
                    ),
                    ("", ""),
                    transaction_digest=TransactionDigest("ledger_id", body="test"),
                )
            )
            raise ValueError("Generator was expected to have reached its end!")
        except StopIteration as e:
            tx_hash, status = e.value

        assert tx_hash == "test"
        assert status == RPCResponseStatus.SUCCESS

    @mock.patch.object(BaseBehaviour, "_send_transaction_signing_request")
    @mock.patch.object(BaseBehaviour, "_send_transaction_request")
    @mock.patch.object(BaseBehaviour, "_send_transaction_receipt_request")
    @mock.patch.object(behaviour_utils, "Terms")
    def test_send_raw_transaction_with_wrong_signing_performative(
        self, *_: Any
    ) -> None:
        """Test 'send_raw_transaction'."""
        m = MagicMock()
        gen = self.behaviour.send_raw_transaction(m)
        # trigger generator function
        gen.send(None)
        try:
            gen.send(MagicMock(performative=SigningMessage.Performative.ERROR))
            raise ValueError("Generator was expected to have reached its end!")
        except StopIteration as e:
            tx_hash, status = e.value

        assert tx_hash is None
        assert status == RPCResponseStatus.UNCLASSIFIED_ERROR

    @pytest.mark.parametrize(
        "message, expected_rpc_status",
        (
            ("replacement transaction underpriced", RPCResponseStatus.UNDERPRICED),
            ("nonce too low", RPCResponseStatus.INCORRECT_NONCE),
            ("insufficient funds", RPCResponseStatus.INSUFFICIENT_FUNDS),
            ("already known", RPCResponseStatus.ALREADY_KNOWN),
            ("test", RPCResponseStatus.UNCLASSIFIED_ERROR),
        ),
    )
    @mock.patch.object(BaseBehaviour, "_send_transaction_signing_request")
    @mock.patch.object(BaseBehaviour, "_send_transaction_request")
    @mock.patch.object(BaseBehaviour, "_send_transaction_receipt_request")
    @mock.patch.object(behaviour_utils, "Terms")
    def test_send_raw_transaction_errors(
        self,
        _: Any,
        __: Any,
        ___: Any,
        ____: Any,
        message: str,
        expected_rpc_status: RPCResponseStatus,
    ) -> None:
        """Test 'send_raw_transaction'."""
        m = MagicMock()
        gen = self.behaviour.send_raw_transaction(m)
        # trigger generator function
        gen.send(None)
        gen.send(
            SigningMessage(
                cast(
                    SigningMessage.Performative,
                    SigningMessage.Performative.SIGNED_TRANSACTION,
                ),
                ("", ""),
                signed_transaction=SignedTransaction(
                    "ledger_id", body={"hash": "test"}
                ),
            )
        )
        try:
            gen.send(
                LedgerApiMessage(
                    cast(
                        LedgerApiMessage.Performative,
                        LedgerApiMessage.Performative.ERROR,
                    ),
                    ("", ""),
                    message=message,
                )
            )
            raise ValueError("Generator was expected to have reached its end!")
        except StopIteration as e:
            tx_hash, status = e.value

        assert tx_hash == "test"
        assert status == expected_rpc_status

    @mock.patch.object(BaseBehaviour, "_send_transaction_signing_request")
    @mock.patch.object(BaseBehaviour, "_send_transaction_request")
    @mock.patch.object(BaseBehaviour, "_send_transaction_receipt_request")
    @mock.patch.object(behaviour_utils, "Terms")
    def test_send_raw_transaction_hashes_mismatch(self, *_: Any) -> None:
        """Test 'send_raw_transaction' when signature and tx responses' hashes mismatch."""
        m = MagicMock()
        gen = self.behaviour.send_raw_transaction(m)
        # trigger generator function
        gen.send(None)
        gen.send(
            SigningMessage(
                cast(
                    SigningMessage.Performative,
                    SigningMessage.Performative.SIGNED_TRANSACTION,
                ),
                ("", ""),
                signed_transaction=SignedTransaction(
                    "ledger_id", body={"hash": "signed"}
                ),
            )
        )
        try:
            gen.send(
                LedgerApiMessage(
                    cast(
                        LedgerApiMessage.Performative,
                        LedgerApiMessage.Performative.TRANSACTION_DIGEST,
                    ),
                    ("", ""),
                    transaction_digest=TransactionDigest("ledger_id", body="tx"),
                )
            )
            raise ValueError("Generator was expected to have reached its end!")
        except StopIteration as e:
            tx_hash, status = e.value

        assert tx_hash is None
        assert status == RPCResponseStatus.UNCLASSIFIED_ERROR

    def test_get_transaction_receipt(self, caplog: LogCaptureFixture) -> None:
        """Test get_transaction_receipt."""

        expected = {"dummy": "tx_receipt"}
        transaction_receipt = LedgerApiMessage.TransactionReceipt("", expected, {})
        tx_receipt_message = LedgerApiMessage(
            LedgerApiMessage.Performative.TRANSACTION_RECEIPT,
            transaction_receipt=transaction_receipt,
        )
        side_effect = mock_yield_and_return(tx_receipt_message)
        with as_context(
            mock.patch.object(self.behaviour, "_send_transaction_receipt_request"),
            mock.patch.object(
                self.behaviour, "wait_for_message", side_effect=side_effect
            ),
        ):
            gen = self.behaviour.get_transaction_receipt("tx_digest")
            try:
                while True:
                    next(gen)
            except StopIteration as e:
                assert e.value == expected

    def test_get_transaction_receipt_error(self, caplog: LogCaptureFixture) -> None:
        """Test get_transaction_receipt with error performative."""

        error_message = LedgerApiMessage(LedgerApiMessage.Performative.ERROR, code=0)
        side_effect = mock_yield_and_return(error_message)
        with as_context(
            mock.patch.object(self.behaviour, "_send_transaction_receipt_request"),
            mock.patch.object(
                self.behaviour, "wait_for_message", side_effect=side_effect
            ),
        ):
            gen = self.behaviour.get_transaction_receipt("tx_digest")
            try_send(gen)
            try_send(gen)
            assert "Error when requesting transaction receipt" in caplog.text

    @pytest.mark.parametrize("contract_address", [None, "contract_address"])
    def test_get_contract_api_response(self, contract_address: Optional[str]) -> None:
        """Test 'get_contract_api_response'."""
        with mock.patch.object(
            self.behaviour.context.contract_api_dialogues,
            "create",
            return_value=(MagicMock(), MagicMock()),
        ), mock.patch.object(behaviour_utils, "Terms"), mock.patch.object(
            BaseBehaviour, "_send_transaction_signing_request"
        ), mock.patch.object(
            BaseBehaviour, "_send_transaction_request"
        ):
            gen = self.behaviour.get_contract_api_response(
                MagicMock(), contract_address, "contract_id", "contract_callable"
            )
            # first trigger
            try_send(gen, obj=None)
            # wait for message
            try_send(gen, obj=MagicMock())

    @mock.patch.object(
        BaseBehaviour, "_build_http_request_message", return_value=(None, None)
    )
    def test_get_status(self, _: mock.Mock) -> None:
        """Test '_get_status'."""
        expected_result = json.dumps("Test result.").encode()

        def dummy_do_request(*_: Any) -> Generator[None, None, MagicMock]:
            """Dummy `_do_request` method."""
            yield
            return mock.MagicMock(body=expected_result)

        with mock.patch.object(
            BaseBehaviour, "_do_request", side_effect=dummy_do_request
        ):
            get_status_generator = self.behaviour._get_status()
            next(get_status_generator)
            with pytest.raises(StopIteration) as e:
                next(get_status_generator)
            res = e.value.args[0]
            assert isinstance(res, MagicMock)
            assert res.body == expected_result

    def test_get_netinfo(self) -> None:
        """Test _get_netinfo method"""
        dummy_res = {
            "result": {
                "n_peers": "1",
            }
        }
        expected_result = json.dumps(dummy_res).encode()

        def dummy_do_request(*_: Any) -> Generator[None, None, MagicMock]:
            """Dummy `_do_request` method."""
            yield
            return mock.MagicMock(body=expected_result)

        with mock.patch.object(
            BaseBehaviour, "_do_request", side_effect=dummy_do_request
        ):
            get_netinfo_generator = self.behaviour._get_netinfo()
            next(get_netinfo_generator)
            with pytest.raises(StopIteration) as e:
                next(get_netinfo_generator)
            res = e.value.args[0]
            assert isinstance(res, MagicMock)
            assert res.body == expected_result

    @pytest.mark.parametrize(
        ("num_peers", "expected_num_peers", "netinfo_status_code"),
        [
            ("0", 1, 200),
            ("0", None, 500),
            ("0", None, None),
            (None, None, 200),
        ],
    )
    def test_num_active_peers(
        self,
        num_peers: Optional[str],
        expected_num_peers: Optional[int],
        netinfo_status_code: Optional[int],
    ) -> None:
        """Test num_active_peers."""
        dummy_res = {
            "result": {
                "n_peers": num_peers,
            }
        }

        def dummy_get_netinfo(*_: Any) -> Generator[None, None, MagicMock]:
            """Dummy `_get_netinfo` method."""
            yield

            if netinfo_status_code is None:
                raise TimeoutException()

            return mock.MagicMock(
                status_code=netinfo_status_code,
                body=json.dumps(dummy_res).encode(),
            )

        with mock.patch.object(
            BaseBehaviour,
            "_get_netinfo",
            side_effect=dummy_get_netinfo,
        ):
            num_active_peers_generator = self.behaviour.num_active_peers()
            next(num_active_peers_generator)
            with pytest.raises(StopIteration) as e:
                next(num_active_peers_generator)
            actual_num_peers = e.value.value
            assert actual_num_peers == expected_num_peers

    def test_default_callback_request_stopped(self) -> None:
        """Test 'default_callback_request' when stopped."""
        message = MagicMock()
        current_behaviour = self.behaviour
        with mock.patch.object(self.behaviour.context.logger, "debug") as info_mock:
            self.behaviour.get_callback_request()(message, current_behaviour)
            info_mock.assert_called_with(
                "dropping message as behaviour has stopped: %s", message
            )

    def test_default_callback_late_arriving_message(self, *_: Any) -> None:
        """Test 'default_callback_request' when a message arrives late."""
        self.behaviour._AsyncBehaviour__stopped = False  # type: ignore
        message = MagicMock()
        current_behaviour = MagicMock()
        with mock.patch.object(self.behaviour.context.logger, "warning") as info_mock:
            self.behaviour.get_callback_request()(message, current_behaviour)
            info_mock.assert_called_with(
                "No callback defined for request with nonce: "
                f"{message.dialogue_reference.__getitem__()}, "
                f"arriving for behaviour: behaviour_a"
            )

    def test_default_callback_request_waiting_message(self, *_: Any) -> None:
        """Test 'default_callback_request' when waiting message."""
        self.behaviour._AsyncBehaviour__stopped = False  # type: ignore
        self.behaviour._AsyncBehaviour__state = (  # type: ignore
            AsyncBehaviour.AsyncState.WAITING_MESSAGE
        )
        message = MagicMock()
        current_behaviour = self.behaviour
        self.behaviour.get_callback_request()(message, current_behaviour)

    def test_default_callback_request_else(self, *_: Any) -> None:
        """Test 'default_callback_request' else branch."""
        self.behaviour._AsyncBehaviour__stopped = False  # type: ignore
        message = MagicMock()
        current_behaviour = self.behaviour
        with mock.patch.object(self.behaviour.context.logger, "warning") as info_mock:
            self.behaviour.get_callback_request()(message, current_behaviour)
            info_mock.assert_called_with(
                "could not send message to FSMBehaviour: %s", message
            )

    def test_stop(self) -> None:
        """Test the stop method."""
        self.behaviour.stop()

    @staticmethod
    def dummy_sleep(*_: Any) -> Generator[None, None, None]:
        """Dummy `sleep` method."""
        yield

    def test_start_reset(self) -> None:
        """Test the `_start_reset` method."""
        with mock.patch.object(
            BaseBehaviour,
            "wait_from_last_timestamp",
            new_callable=lambda *_: self.dummy_sleep,
        ):
            res = self.behaviour._start_reset()
            for _ in range(2):
                next(res)
            assert self.behaviour._check_started is not None
            assert self.behaviour._check_started <= datetime.now()
            assert self.behaviour._timeout == self.behaviour.params.max_healthcheck
            assert not self.behaviour._is_healthy

    def test_end_reset(self) -> None:
        """Test the `_end_reset` method."""
        self.behaviour._end_reset()
        assert self.behaviour._check_started is None
        assert self.behaviour._timeout == -1.0
        assert self.behaviour._is_healthy

    @pytest.mark.parametrize(
        "check_started, is_healthy, timeout, expiration_expected",
        (
            (None, True, 0, False),
            (None, False, 0, False),
            (datetime(1, 1, 1), True, 0, False),
            (datetime.now(), False, 3000, False),
            (datetime(1, 1, 1), False, 0, True),
        ),
    )
    def test_is_timeout_expired(
        self,
        check_started: Optional[datetime],
        is_healthy: bool,
        timeout: float,
        expiration_expected: bool,
    ) -> None:
        """Test the `_is_timeout_expired` method."""
        self.behaviour._check_started = check_started
        self.behaviour._is_healthy = is_healthy
        self.behaviour._timeout = timeout
        assert self.behaviour._is_timeout_expired() == expiration_expected

    @pytest.mark.parametrize("default", (True, False))
    @given(
        st.datetimes(
            min_value=MIN_DATETIME_WINDOWS,
            max_value=MAX_DATETIME_WINDOWS,
        ),
        st.integers(),
        st.integers(),
    )
    def test_get_reset_params(
        self, default: bool, timestamp: datetime, height: int, interval: int
    ) -> None:
        """Test `_get_reset_params` method."""
        self.context_mock.state.round_sequence.last_round_transition_timestamp = (
            timestamp
        )
        self.context_mock.state.round_sequence.last_round_transition_tm_height = height
        self.behaviour.params.observation_interval = interval

        actual = self.behaviour._get_reset_params(default)

        if default:
            assert actual is None

        else:
            offset = math.ceil(interval * HEIGHT_OFFSET_MULTIPLIER)
            offset = max(MIN_HEIGHT_OFFSET, offset)
            initial_height = str(height + offset)
            genesis_time = timestamp.astimezone(pytz.UTC).strftime(GENESIS_TIME_FMT)

            expected = [
                ("genesis_time", genesis_time),
                ("initial_height", initial_height),
            ]

            assert actual == expected

    @mock.patch.object(BaseBehaviour, "_start_reset")
    @mock.patch.object(BaseBehaviour, "_is_timeout_expired")
    def test_reset_tendermint_with_wait_timeout_expired(self, *_: mock.Mock) -> None:
        """Test tendermint reset."""
        with pytest.raises(RuntimeError, match="Error resetting tendermint node."):
            next(self.behaviour.reset_tendermint_with_wait())

    @mock.patch.object(BaseBehaviour, "_start_reset")
    @mock.patch.object(
        BaseBehaviour, "_build_http_request_message", return_value=(None, None)
    )
    @pytest.mark.parametrize(
        "reset_response, status_response, local_height, n_iter, expecting_success",
        (
            (
                {"message": "Tendermint reset was successful.", "status": True},
                {"result": {"sync_info": {"latest_block_height": 1}}},
                1,
                3,
                True,
            ),
            (
                {"message": "Tendermint reset was successful.", "status": True},
                {"result": {"sync_info": {"latest_block_height": 1}}},
                3,
                3,
                False,
            ),
            (
                {"message": "Error resetting tendermint.", "status": False},
                {},
                0,
                2,
                False,
            ),
            ("wrong_response", {}, 0, 2, False),
            (
                {"message": "Reset Successful.", "status": True},
                "not_accepting_txs_yet",
                0,
                3,
                False,
            ),
        ),
    )
    def test_reset_tendermint_with_wait(
        self,
        build_http_request_message_mock: mock.Mock,
        _start_reset: mock.Mock,
        reset_response: Union[Dict[str, Union[bool, str]], str],
        status_response: Union[Dict[str, Union[int, str]], str],
        local_height: int,
        n_iter: int,
        expecting_success: bool,
    ) -> None:
        """Test tendermint reset."""

        def dummy_do_request(*_: Any) -> Generator[None, None, MagicMock]:
            """Dummy `_do_request` method."""
            yield
            if reset_response == "wrong_response":
                return mock.MagicMock(body=b"")
            return mock.MagicMock(body=json.dumps(reset_response).encode())

        def dummy_get_status(*_: Any) -> Generator[None, None, MagicMock]:
            """Dummy `_get_status` method."""
            yield
            if status_response == "not_accepting_txs_yet":
                return mock.MagicMock(body=b"")
            return mock.MagicMock(body=json.dumps(status_response).encode())

        self.behaviour.params.observation_interval = 1
        with mock.patch.object(
            BaseBehaviour, "_is_timeout_expired", return_value=False
        ), mock.patch.object(
            BaseBehaviour,
            "wait_from_last_timestamp",
            new_callable=lambda *_: self.dummy_sleep,
        ), mock.patch.object(
            BaseBehaviour, "_do_request", new_callable=lambda *_: dummy_do_request
        ), mock.patch.object(
            BaseBehaviour, "_get_status", new_callable=lambda *_: dummy_get_status
        ), mock.patch.object(
            BaseBehaviour, "sleep", new_callable=lambda *_: self.dummy_sleep
        ):
            self.behaviour.context.state.round_sequence.height = local_height
            reset = self.behaviour.reset_tendermint_with_wait()
            for _ in range(n_iter):
                next(reset)
            offset = math.ceil(
                self.behaviour.params.observation_interval * HEIGHT_OFFSET_MULTIPLIER
            )
            offset = max(MIN_HEIGHT_OFFSET, offset)
            assert offset == 10
            initial_height = str(
                self.behaviour.context.state.round_sequence.last_round_transition_tm_height
                + offset
            )
            genesis_time = self.behaviour.context.state.round_sequence.last_round_transition_timestamp.astimezone(
                pytz.UTC
            ).strftime(
                "%Y-%m-%dT%H:%M:%S.%fZ"
            )

            expected_parameters = [
                ("genesis_time", genesis_time),
                ("initial_height", initial_height),
            ]
            build_http_request_message_mock.assert_called_with(
                "GET",
                self.behaviour.context.params.tendermint_com_url + "/hard_reset",
                parameters=expected_parameters,
            )
            # perform the last iteration which also returns the result
            try:
                next(reset)
            except StopIteration as e:
                assert e.value == expecting_success
                if expecting_success:
                    # upon having a successful reset we expect the reset params of that
                    # reset to be stored in the shared state, as they could be used
                    # later for performing hard reset in cases when the agent <-> tendermint
                    # communication is broken
                    assert (
                        cast(
                            SharedState, self.behaviour.context.state
                        ).last_reset_params
                        == expected_parameters
                    )
            else:
                pytest.fail("`reset_tendermint_with_wait` did not finish!")

    @given(st.binary())
    def test_fuzz_submit_tx(self, input_bytes: bytes) -> None:
        """Fuzz '_submit_tx'.

        Mock context manager decorators don't work here.

        :param input_bytes: fuzz input
        """
        self.behaviour._submit_tx(input_bytes)


def test_degenerate_behaviour_async_act() -> None:
    """Test DegenerateBehaviour.async_act."""

    class ConcreteDegenerateBehaviour(DegenerateBehaviour):
        """Concrete DegenerateBehaviour class."""

        behaviour_id = "concrete_degenerate_behaviour"
        matching_round = MagicMock()

    context = MagicMock()
    context.params.ipfs_domain_name = None
    # this is needed to trigger execution of async_act
    context.state.round_sequence.syncing_up = False
    context.state.round_sequence.block_stall_deadline_expired = False
    behaviour = ConcreteDegenerateBehaviour(
        name=ConcreteDegenerateBehaviour.behaviour_id, skill_context=context
    )
    with pytest.raises(
        SystemExit,
    ):
        behaviour.act()


def test_make_degenerate_behaviour() -> None:
    """Test 'make_degenerate_behaviour'."""
    round_id = "round_id"
    new_cls = make_degenerate_behaviour(round_id)

    assert isinstance(new_cls, type)
    assert issubclass(new_cls, DegenerateBehaviour)

    assert new_cls.behaviour_id == f"degenerate_{round_id}"


class TestTmManager:
    """Class to test the TmManager behaviour."""

    _DUMMY_CONSENSUS_THRESHOLD = 3

    def setup(self) -> None:
        """Set up the tests."""
        self.context_mock = MagicMock()
        self.context_params_mock = MagicMock(
            ipfs_domain_name=None,
            request_timeout=_DEFAULT_REQUEST_TIMEOUT,
            request_retry_delay=_DEFAULT_REQUEST_RETRY_DELAY,
            tx_timeout=_DEFAULT_TX_TIMEOUT,
            max_attempts=_DEFAULT_TX_MAX_ATTEMPTS,
            consensus_params=MagicMock(
                consensus_threshold=self._DUMMY_CONSENSUS_THRESHOLD
            ),
        )
        self.context_state_synchronized_data_mock = MagicMock()
        self.context_mock.params = self.context_params_mock
        self.context_mock.state.synchronized_data = (
            self.context_state_synchronized_data_mock
        )
        self.context_mock.state.last_reset_params = None
        self.context_mock.state.round_sequence.current_round_id = "round_a"
        self.context_mock.state.round_sequence.syncing_up = False
        self.context_mock.state.round_sequence.block_stall_deadline_expired = False
        self.context_mock.http_dialogues = HttpDialogues()
        self.context_mock.handlers.__dict__ = {"http": MagicMock()}
        self.tm_manager = TmManager(name="", skill_context=self.context_mock)

    def test_async_act(self) -> None:
        """Test the async_act method of the TmManager."""
        with pytest.raises(
            SystemExit,
        ):
            self.tm_manager.act_wrapper()

    @pytest.mark.parametrize(
        ("tm_reset_success", "num_active_peers"),
        [
            (True, 4),
            (False, 4),
            (True, 2),
            (False, None),
        ],
    )
    def test_handle_unhealthy_tm(
        self,
        tm_reset_success: bool,
        num_active_peers: Optional[int],
    ) -> None:
        """Test _handle_unhealthy_tm."""
        gen = self.tm_manager._handle_unhealthy_tm()
        with mock.patch.object(
            self.tm_manager,
            "reset_tendermint_with_wait",
            side_effect=yield_and_return_bool_wrapper(tm_reset_success),
        ), mock.patch.object(
            self.tm_manager,
            "num_active_peers",
            side_effect=yield_and_return_int_wrapper(num_active_peers),
        ), mock.patch(
            "sys.exit"
        ) as mock_sys_exit:
            try_send(gen)
            try_send(gen)
            try_send(gen)
            if (
                num_active_peers is not None
                and num_active_peers < self._DUMMY_CONSENSUS_THRESHOLD
            ):
                mock_sys_exit.assert_called()

    @pytest.mark.parametrize(
        "expected_reset_params",
        (
            [
                ("genesis_time", "genesis-time"),
                ("initial_height", "1"),
            ],
            None,
        ),
    )
    def test_get_reset_params(
        self, expected_reset_params: Optional[List[Tuple[str, str]]]
    ) -> None:
        """Test that reset params returns the correct params."""
        if expected_reset_params is not None:
            self.context_mock.state.last_reset_params = expected_reset_params
        actual_reset_params = self.tm_manager._get_reset_params(False)
        assert expected_reset_params == actual_reset_params

        # setting the "default" arg to true should have no effect
        actual_reset_params = self.tm_manager._get_reset_params(True)
        assert expected_reset_params == actual_reset_params

    def test_sleep_after_hard_reset(self) -> None:
        """Check that hard_reset_sleep returns the expected amount of time."""
        expected = self.tm_manager._hard_reset_sleep
        actual = self.tm_manager.hard_reset_sleep
        assert actual == expected

    def test_try_fix(self) -> None:
        """Tests try_fix."""

        def mock_handle_unhealthy_tm() -> Generator:
            """A mock implementation of _handle_unhealthy_tm."""
            yield
            return

        with mock.patch.object(
            self.tm_manager,
            "_handle_unhealthy_tm",
            side_effect=mock_handle_unhealthy_tm,
        ):
            # there is no active generator in the begging
            assert not self.tm_manager.is_acting

            # a generator should be created, and be active
            self.tm_manager.try_fix()
            assert self.tm_manager.is_acting

            # the generator has a single yield statement,
            # a second try_fix() call should finish it
            self.tm_manager.try_fix()
            assert not self.tm_manager.is_acting

    def test_is_acting(self) -> None:
        """Test is_acting."""
        self.tm_manager._active_generator = MagicMock()
        assert self.tm_manager.is_acting

        self.tm_manager._active_generator = None
        assert not self.tm_manager.is_acting<|MERGE_RESOLUTION|>--- conflicted
+++ resolved
@@ -48,14 +48,8 @@
 
 import pytest
 import pytz  # type: ignore  # pylint: disable=import-error
-<<<<<<< HEAD
-from _pytest.logging import LogCaptureFixture
-from aea.test_tools.utils import as_context
-from hypothesis import given
-=======
 from aea_test_autonomy.helpers.base import try_send
 from hypothesis import given, settings
->>>>>>> f6fbd1f5
 from hypothesis import strategies as st
 
 from packages.open_aea.protocols.signing import SigningMessage
@@ -113,15 +107,6 @@
 MAX_DATETIME_WINDOWS = datetime(3000, 12, 30, 23, 59, 59)
 
 
-<<<<<<< HEAD
-@pytest.fixture(scope="session", autouse=True)
-def hypothesis_cleanup() -> Generator:
-    """Fixture to remove hypothesis directory after tests."""
-    yield
-    hypothesis_dir = PACKAGE_DIR / ".hypothesis"
-    if hypothesis_dir.exists():
-        with suppress(OSError, PermissionError):
-            shutil.rmtree(hypothesis_dir)
 
 
 def mock_yield_and_return(
@@ -137,8 +122,6 @@
     return yield_and_return
 
 
-=======
->>>>>>> f6fbd1f5
 def yield_and_return_bool_wrapper(
     flag_value: bool,
 ) -> Callable[[], Generator[None, None, Optional[bool]]]:
