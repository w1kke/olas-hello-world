--- conflicted
+++ resolved
@@ -20,7 +20,7 @@
 """This module contains the transaction payloads for the APY estimation app."""
 from abc import ABC
 from enum import Enum
-from typing import Dict, Optional, Union, cast
+from typing import Any, Dict, Optional, Union, cast
 
 from packages.valory.skills.abstract_round_abci.base import BaseTxPayload
 
@@ -140,15 +140,9 @@
     def __init__(
         self,
         sender: str,
-<<<<<<< HEAD
         transformed_history_hash: Optional[str],
         latest_observation_hist_hash: Optional[str],
-        id_: Optional[str] = None,
-=======
-        transformed_history_hash: str,
-        latest_observation_hist_hash: str,
         **kwargs: Any
->>>>>>> 289ef7b9
     ) -> None:
         """Initialize a 'transformation' transaction payload.
 
@@ -246,13 +240,7 @@
 
     transaction_type = TransactionType.BATCH_PREPARATION
 
-<<<<<<< HEAD
-    def __init__(
-        self, sender: str, prepared_batch: Optional[str], id_: Optional[str] = None
-    ) -> None:
-=======
-    def __init__(self, sender: str, prepared_batch: str, **kwargs: Any) -> None:
->>>>>>> 289ef7b9
+    def __init__(self, sender: str, prepared_batch: Optional[str], **kwargs: Any) -> None:
         """Initialize a 'batch_preparation' transaction payload.
 
         :param sender: the sender (Ethereum) address
@@ -282,16 +270,7 @@
 
     transaction_type = TransactionType.OPTIMIZATION
 
-<<<<<<< HEAD
-    def __init__(
-        self,
-        sender: str,
-        best_params: Optional[str],
-        id_: Optional[str] = None,
-    ) -> None:
-=======
-    def __init__(self, sender: str, best_params: str, **kwargs: Any) -> None:
->>>>>>> 289ef7b9
+    def __init__(self, sender: str, best_params: Optional[str], **kwargs: Any) -> None:
         """Initialize an 'optimization' transaction payload.
 
         :param sender: the sender (Ethereum) address
@@ -317,13 +296,9 @@
 
     transaction_type = TransactionType.TRAINING
 
-<<<<<<< HEAD
     def __init__(
-        self, sender: str, model_hash: Optional[str], id_: Optional[str] = None
+        self, sender: str, model_hash: Optional[str], **kwargs: Any
     ) -> None:
-=======
-    def __init__(self, sender: str, model_hash: str, **kwargs: Any) -> None:
->>>>>>> 289ef7b9
         """Initialize a 'training' transaction payload.
 
         :param sender: the sender (Ethereum) address
@@ -349,13 +324,7 @@
 
     transaction_type = TransactionType.TESTING
 
-<<<<<<< HEAD
-    def __init__(
-        self, sender: str, report_hash: Optional[str], id_: Optional[str] = None
-    ) -> None:
-=======
-    def __init__(self, sender: str, report_hash: str, **kwargs: Any) -> None:
->>>>>>> 289ef7b9
+    def __init__(self, sender: str, report_hash: Optional[str], **kwargs: Any) -> None:
         """Initialize a 'testing' transaction payload.
 
         :param sender: the sender (Ethereum) address
@@ -381,13 +350,7 @@
 
     transaction_type = TransactionType.UPDATE
 
-<<<<<<< HEAD
-    def __init__(
-        self, sender: str, updated_model_hash: Optional[str], id_: Optional[str] = None
-    ) -> None:
-=======
-    def __init__(self, sender: str, updated_model_hash: str, **kwargs: Any) -> None:
->>>>>>> 289ef7b9
+    def __init__(self, sender: str, updated_model_hash: Optional[str], **kwargs: Any) -> None:
         """Initialize an 'update' transaction payload.
 
         :param sender: the sender (Ethereum) address
@@ -417,13 +380,7 @@
 
     transaction_type = TransactionType.ESTIMATION
 
-<<<<<<< HEAD
-    def __init__(
-        self, sender: str, estimation: Optional[float], id_: Optional[str] = None
-    ) -> None:
-=======
-    def __init__(self, sender: str, estimation: float, **kwargs: Any) -> None:
->>>>>>> 289ef7b9
+    def __init__(self, sender: str, estimation: Optional[float], **kwargs: Any) -> None:
         """Initialize an 'estimate' transaction payload.
 
         :param sender: the sender (Ethereum) address
