--- conflicted
+++ resolved
@@ -135,16 +135,11 @@
         """Process the end of the block."""
         if self.collection_threshold_reached:
             synchronized_data = self.synchronized_data.update(
-<<<<<<< HEAD
-                participants=list(self.collection.keys()),
-                participant_to_selection=self.collection,
+                participants=self.collection,
                 printed_messages=[
                     cast(PrintMessagePayload, payload).message
                     for payload in self.collection.values()
                 ],
-=======
-                participants=self.collection,
->>>>>>> b106e6ae
                 synchronized_data_class=SynchronizedData,
             )
             return synchronized_data, Event.DONE
