# -*- coding: utf-8 -*-
# ------------------------------------------------------------------------------
#
#   Copyright 2021 Valory AG
#
#   Licensed under the Apache License, Version 2.0 (the "License");
#   you may not use this file except in compliance with the License.
#   You may obtain a copy of the License at
#
#       http://www.apache.org/licenses/LICENSE-2.0
#
#   Unless required by applicable law or agreed to in writing, software
#   distributed under the License is distributed on an "AS IS" BASIS,
#   WITHOUT WARRANTIES OR CONDITIONS OF ANY KIND, either express or implied.
#   See the License for the specific language governing permissions and
#   limitations under the License.
#
# ------------------------------------------------------------------------------

"""This module contains the behaviours for the 'abci' skill."""
import binascii
import json
import pprint
from abc import ABC
from typing import Generator, Set, Type, cast

from aea_ledger_ethereum import EthereumApi

from packages.valory.connections.ledger.base import (
    CONNECTION_ID as LEDGER_CONNECTION_PUBLIC_ID,
)
from packages.valory.contracts.gnosis_safe.contract import GnosisSafeContract
<<<<<<< HEAD
from packages.valory.protocols.contract_api import ContractApiMessage
from packages.valory.protocols.signing import SigningMessage
from packages.valory.skills.abstract_round_abci.behaviour_utils import (
    BaseState,
    DONE_EVENT,
    EXIT_A_EVENT,
    EXIT_B_EVENT,
    FAIL_EVENT,
    TimeoutException,
)
from packages.valory.skills.abstract_round_abci.behaviours import (
    AbstractRoundBehaviour,
    TransitionFunction,
)
=======
from packages.valory.skills.abstract_round_abci.behaviour_utils import BaseState
from packages.valory.skills.abstract_round_abci.behaviours import AbstractRoundBehaviour
>>>>>>> 858774a4
from packages.valory.skills.price_estimation_abci.models import Params, SharedState
from packages.valory.skills.price_estimation_abci.payloads import (
    DeploySafePayload,
    EstimatePayload,
    FinalizationTxPayload,
    ObservationPayload,
    RandomnessPayload,
    RegistrationPayload,
    SelectKeeperPayload,
    SignaturePayload,
    TransactionHashPayload,
    ValidatePayload,
)
from packages.valory.skills.price_estimation_abci.rounds import (
    CollectObservationRound,
    CollectSignatureRound,
    ConsensusReachedRound,
    DeploySafeRound,
    EstimateConsensusRound,
    FinalizationRound,
    PeriodState,
    PriceEstimationAbciApp,
    RandomnessRound,
    RegistrationRound,
    SelectKeeperARound,
    SelectKeeperBRound,
    TxHashRound,
    ValidateSafeRound,
    ValidateTransactionRound,
)
from packages.valory.skills.price_estimation_abci.tools import random_selection


SIGNATURE_LENGTH = 65
LEDGER_API_ADDRESS = str(LEDGER_CONNECTION_PUBLIC_ID)


class PriceEstimationBaseState(BaseState, ABC):
    """Base state behaviour for the price estimation skill."""

    @property
    def period_state(self) -> PeriodState:
        """Return the period state."""
        return cast(PeriodState, cast(SharedState, self.context.state).period_state)

    @property
    def params(self) -> Params:
        """Return the params."""
        return cast(Params, self.context.params)


class TendermintHealthcheckBehaviour(PriceEstimationBaseState):
    """Check whether Tendermint nodes are running."""

    state_id = "tendermint_healthcheck"
    matching_round = None

    def async_act(self) -> Generator:
        """
        Check whether tendermint is running or not.

        Steps:
        - Do a http request to the tendermint health check endpoint
        - Retry until healthcheck passes or timeout is hit. Raise if timed out.
        - If healthcheck passes set done event.
        """
        if self.params.is_health_check_timed_out():
            # if the tendermint node cannot start then the app cannot work
            raise RuntimeError("Tendermint node did not come live!")
        request_message, http_dialogue = self._build_http_request_message(
            "GET",
            self.params.tendermint_url + "/health",
        )
        result = yield from self._do_request(request_message, http_dialogue)
        try:
            json.loads(result.body.decode())
            self.context.logger.info("Tendermint running.")
            self.set_done()
        except json.JSONDecodeError:
            self.context.logger.error("Tendermint not running, trying again!")
            yield from self.sleep(1)
            self.params.increment_retries()


class RegistrationBehaviour(PriceEstimationBaseState):
    """Register to the next round."""

    state_id = "register"
    matching_round = RegistrationRound

    def async_act(self) -> Generator:
        """
        Do the action.

        Steps:
        - Build a registration transaction.
        - Send the transaction and wait for it to be mined.
        - Wait until ABCI application transitions to the next round.
        - Go to the next behaviour state (set done event).
        """
        payload = RegistrationPayload(self.context.agent_address)
        yield from self.send_a2a_transaction(payload)
        yield from self.wait_until_round_end()
        self.set_done()


class RandomnessBehaviour(PriceEstimationBaseState):
    """Check whether Tendermint nodes are running."""

    state_id = "retrieve_randomness"
    matching_round = RandomnessRound

    def async_act(self) -> Generator:
        """
        Check whether tendermint is running or not.

        Steps:
        - Do a http request to the tendermint health check endpoint
        - Retry until healthcheck passes or timeout is hit. Raise if timed out.
        - If healthcheck passes set done event.
        """
        if self.params.is_health_check_timed_out():
            # if the tendermint node cannot start then the app cannot work
            raise RuntimeError("DRAND values not retrived!")

        http_message, http_dialogue = self._build_http_request_message(
            method="GET",
            url="https://drand.cloudflare.com/public/latest",
        )
        response = yield from self._do_request(http_message, http_dialogue)

        try:
            result = json.loads(response.body.decode())
            self.context.logger.info(f"Retrieved DRAND values: {result}.")
            payload = RandomnessPayload(
                self.context.agent_address, result["round"], result["randomness"]
            )
            yield from self.send_a2a_transaction(payload)
            yield from self.wait_until_round_end()
            self.set_done()
        except json.JSONDecodeError:
            self.context.logger.error("Tendermint not running, trying again!")
            yield from self.sleep(1)
            self.params.increment_retries()


class SelectKeeperBehaviour(PriceEstimationBaseState, ABC):
    """Select the keeper agent."""

    def async_act(self) -> Generator:
        """
        Do the action.

        Steps:
        - Select a keeper randomly.
        - Send the transaction with the keeper and wait for it to be mined.
        - Wait until ABCI application transitions to the next round.
        - Go to the next behaviour state (set done event).
        """
        keeper_address = random_selection(
            sorted(self.period_state.participants),
            self.period_state.keeper_randomness,
        )

        self.context.logger.info(f"Selected a new keeper: {keeper_address}.")
        payload = SelectKeeperPayload(self.context.agent_address, keeper_address)
        yield from self.send_a2a_transaction(payload)
        yield from self.wait_until_round_end()
        self.set_done()


class SelectKeeperABehaviour(SelectKeeperBehaviour):
    """Select the keeper agent."""

    state_id = "select_keeper_a"
    matching_round = SelectKeeperARound


class SelectKeeperBBehaviour(SelectKeeperBehaviour):
    """Select the keeper agent."""

    state_id = "select_keeper_b"
    matching_round = SelectKeeperBRound


class DeploySafeBehaviour(PriceEstimationBaseState):
    """Deploy Safe."""

    state_id = "deploy_safe"
    matching_round = DeploySafeRound

    def async_act(self) -> Generator:
        """
        Do the action.

        Steps:
        - If the agent is the designated deployer, then prepare the deployment transaction and send it.
        - Otherwise, wait until the next round.
        - If a timeout is hit, set exit A event, otherwise set done event.
        """
        if self.context.agent_address != self.period_state.most_voted_keeper_address:
            yield from self._not_deployer_act()
        else:
            yield from self._deployer_act()

    def _not_deployer_act(self) -> Generator:
        """Do the non-deployer action."""
        yield from self.wait_until_round_end()
        self.set_done()

    def _deployer_act(self) -> Generator:
        """Do the deployer action."""
        self.context.logger.info(
            "I am the designated sender, deploying the safe contract..."
        )
        contract_address = yield from self._send_deploy_transaction()
        payload = DeploySafePayload(self.context.agent_address, contract_address)
        yield from self.send_a2a_transaction(payload)
        self.context.logger.info(f"Safe contract address: {contract_address}")
        yield from self.wait_until_round_end()
        self.set_done()

    def _send_deploy_transaction(self) -> Generator[None, None, str]:
        owners = self.period_state.sorted_participants
        threshold = self.params.consensus_params.consensus_threshold
        contract_api_response = yield from self.get_contract_api_response(
            performative=ContractApiMessage.Performative.GET_DEPLOY_TRANSACTION,  # type: ignore
            contract_address=None,
            contract_id=str(GnosisSafeContract.contract_id),
            contract_callable="get_deploy_transaction",
            owners=owners,
            threshold=threshold,
            deployer_address=self.context.agent_address,
        )
        contract_address = cast(
            str, contract_api_response.raw_transaction.body.pop("contract_address")
        )
        tx_hash, tx_receipt = yield from self.send_raw_transaction(
            contract_api_response.raw_transaction
        )
        _ = EthereumApi.get_contract_address(
            tx_receipt
        )  # returns None as the contract is created via a proxy
        self.context.logger.info(f"Deployment tx hash: {tx_hash}")
        return contract_address


class ValidateSafeBehaviour(PriceEstimationBaseState):
    """ValidateSafe."""

    state_id = "validate_safe"
    matching_round = ValidateSafeRound

    def async_act(self) -> Generator:
        """
        Do the action.

        Steps:
        - Validate that the contract address provided by the keeper points to a valid contract.
        - Send the transaction with the validation result and wait for it to be mined.
        - Wait until ABCI application transitions to the next round.
        - Go to the next behaviour state (set done event).
        """
        is_correct = yield from self.has_correct_contract_been_deployed()
        payload = ValidatePayload(self.context.agent_address, is_correct)
        yield from self.send_a2a_transaction(payload)
        yield from self.wait_until_round_end()
        self.set_done()

    def has_correct_contract_been_deployed(self) -> Generator[None, None, bool]:
        """Contract deployment verification."""
        contract_api_response = yield from self.get_contract_api_response(
            performative=ContractApiMessage.Performative.GET_STATE,  # type: ignore
            contract_address=self.period_state.safe_contract_address,
            contract_id=str(GnosisSafeContract.contract_id),
            contract_callable="verify_contract",
        )
        verified = cast(bool, contract_api_response.state.body["verified"])
        return verified


class ObserveBehaviour(PriceEstimationBaseState):
    """Observe price estimate."""

    state_id = "observe"
    matching_round = CollectObservationRound

    def async_act(self) -> Generator:
        """
        Do the action.

        Steps:
        - Ask the configured API the price of a currency.
        - If the request fails, retry until max retries are exceeded.
        - Send an observation transaction and wait for it to be mined.
        - Wait until ABCI application transitions to the next round.
        - Go to the next behaviour state (set done event).
        """
        if self.context.price_api.is_retries_exceeded():
            # now we need to wait and see if the other agents progress the round, otherwise we should restart?
            yield from self.wait_until_round_end()
            self.set_done()
            return

        currency_id = self.params.currency_id
        convert_id = self.params.convert_id
        api_specs = self.context.price_api.get_spec(currency_id, convert_id)
        http_message, http_dialogue = self._build_http_request_message(
            method="GET",
            url=api_specs["url"],
            headers=api_specs["headers"],
            parameters=api_specs["parameters"],
        )
        response = yield from self._do_request(http_message, http_dialogue)
        observation = self.context.price_api.post_request_process(response)

        if observation:
            self.context.logger.info(
                f"Got observation of {currency_id} price in "
                + f"{convert_id} from {self.context.price_api.api_id}: "
                + f"{observation}"
            )
            payload = ObservationPayload(self.context.agent_address, observation)
            yield from self.send_a2a_transaction(payload)
            yield from self.wait_until_round_end()
            self.set_done()
        else:
            self.context.logger.info(
                f"Could not get price from {self.context.price_api.api_id}"
            )
            yield from self.sleep(1)
            self.context.price_api.increment_retries()


class EstimateBehaviour(PriceEstimationBaseState):
    """Estimate price."""

    state_id = "estimate"
    matching_round = EstimateConsensusRound

    def async_act(self) -> Generator:
        """
        Do the action.

        Steps:
        - Run the script to compute the estimate starting from the shared observations.
        - Build an estimate transaction and send the transaction and wait for it to be mined.
        - Wait until ABCI application transitions to the next round.
        - Go to the next behaviour state (set done event).
        """

        currency_id = self.params.currency_id
        convert_id = self.params.convert_id
        self.context.logger.info(
            "Got estimate of %s price in %s: %s",
            currency_id,
            convert_id,
            self.period_state.estimate,
        )
        payload = EstimatePayload(
            self.context.agent_address, self.period_state.estimate
        )
        yield from self.send_a2a_transaction(payload)
        yield from self.wait_until_round_end()
        self.set_done()


class TransactionHashBehaviour(PriceEstimationBaseState):
    """Share the transaction hash for the signature round."""

    state_id = "tx_hash"
    matching_round = TxHashRound

    def async_act(self) -> Generator:
        """
        Do the action.

        Steps:
        - Request the transaction hash for the safe transaction. This is the hash that needs to be signed by a threshold of agents.
        - Send the transaction hash as a transaction and wait for it to be mined.
        - Wait until ABCI application transitions to the next round.
        - Go to the next behaviour state (set done event).
        """
        data = self.period_state.encoded_most_voted_estimate
        contract_api_msg = yield from self.get_contract_api_response(
            performative=ContractApiMessage.Performative.GET_RAW_TRANSACTION,  # type: ignore
            contract_address=self.period_state.safe_contract_address,
            contract_id=str(GnosisSafeContract.contract_id),
            contract_callable="get_raw_safe_transaction_hash",
            to_address=self.period_state.most_voted_keeper_address,
            value=0,
            data=data,
        )
        safe_tx_hash = cast(str, contract_api_msg.raw_transaction.body["tx_hash"])
        safe_tx_hash = safe_tx_hash[2:]
        self.context.logger.info(f"Hash of the Safe transaction: {safe_tx_hash}")
        payload = TransactionHashPayload(self.context.agent_address, safe_tx_hash)
        yield from self.send_a2a_transaction(payload)
        yield from self.wait_until_round_end()
        self.set_done()


class SignatureBehaviour(PriceEstimationBaseState):
    """Signature state."""

    state_id = "sign"
    matching_round = CollectSignatureRound

    def async_act(self) -> Generator:
        """
        Do the action.

        Steps:
        - Request the signature of the transaction hash.
        - Send the signature as a transaction and wait for it to be mined.
        - Wait until ABCI application transitions to the next round.
        - Go to the next behaviour state (set done event).
        """
        self.context.logger.info(
            f"Consensus reached on tx hash: {self.period_state.most_voted_tx_hash}"
        )
        signature_hex = yield from self._get_safe_tx_signature()
        payload = SignaturePayload(self.context.agent_address, signature_hex)
        yield from self.send_a2a_transaction(payload)
        yield from self.wait_until_round_end()
        self.set_done()

    def _get_safe_tx_signature(self) -> Generator[None, None, str]:
        # is_deprecated_mode=True because we want to call Account.signHash,
        # which is the same used by gnosis-py
        safe_tx_hash_bytes = binascii.unhexlify(self.period_state.most_voted_tx_hash)
        self._send_signing_request(safe_tx_hash_bytes, is_deprecated_mode=True)
        signature_response = yield from self.wait_for_message()
        signature_hex = cast(SigningMessage, signature_response).signed_message.body
        # remove the leading '0x'
        signature_hex = signature_hex[2:]
        self.context.logger.info(f"Signature: {signature_hex}")
        return signature_hex


class FinalizeBehaviour(PriceEstimationBaseState):
    """Finalize state."""

    state_id = "finalize"
    matching_round = FinalizationRound

    def async_act(self) -> Generator[None, None, None]:
        """
        Do the action.

        Steps:
        - If the agent is the keeper, then prepare the transaction and send it.
        - Otherwise, wait until the next round.
        - If a timeout is hit, set exit A event, otherwise set done event.
        """
        if self.context.agent_address != self.period_state.most_voted_keeper_address:
            yield from self._not_sender_act()
        else:
            yield from self._sender_act()

    def _not_sender_act(self) -> Generator:
        """Do the non-sender action."""
        yield from self.wait_until_round_end()
        self.set_done()

    def _sender_act(self) -> Generator[None, None, None]:
        """Do the sender action."""
        self.context.logger.info(
            "I am the designated sender, sending the safe transaction..."
        )
        tx_hash = yield from self._send_safe_transaction()
        self.context.logger.info(
            f"Transaction hash of the final transaction: {tx_hash}"
        )
        self.context.logger.info(
            f"Signatures: {pprint.pformat(self.period_state.participant_to_signature)}"
        )
        payload = FinalizationTxPayload(self.context.agent_address, tx_hash)
        yield from self.send_a2a_transaction(payload)
        yield from self.wait_until_round_end()
        self.set_done()

    def _send_safe_transaction(self) -> Generator[None, None, str]:
        """Send a Safe transaction using the participants' signatures."""
        contract_api_msg = yield from self.get_contract_api_response(
            performative=ContractApiMessage.Performative.GET_RAW_TRANSACTION,  # type: ignore
            contract_address=self.period_state.safe_contract_address,
            contract_id=str(GnosisSafeContract.contract_id),
            contract_callable="get_raw_safe_transaction",
            sender_address=self.context.agent_address,
            owners=tuple(self.period_state.participants),
            to_address=self.context.agent_address,
            value=0,
            data=self.period_state.encoded_most_voted_estimate,
            signatures_by_owner={
                key: payload.signature
                for key, payload in self.period_state.participant_to_signature.items()
            },
        )
        tx_hash, _ = yield from self.send_raw_transaction(
            contract_api_msg.raw_transaction
        )
        self.context.logger.info(f"Finalization tx hash: {tx_hash}")
        return tx_hash


class ValidateTransactionBehaviour(PriceEstimationBaseState):
    """ValidateTransaction."""

    state_id = "validate_transaction"
    matching_round = ValidateTransactionRound

    def async_act(self) -> Generator:
        """
        Do the action.

        Steps:
        - Validate that the transaction hash provided by the keeper points to a valid transaction.
        - Send the transaction with the validation result and wait for it to be mined.
        - Wait until ABCI application transitions to the next round.
        - Go to the next behaviour state (set done event).
        """
        is_correct = yield from self.has_transaction_been_sent()
        payload = ValidatePayload(self.context.agent_address, is_correct)
        yield from self.send_a2a_transaction(payload)
        yield from self.wait_until_round_end()
        self.set_done()

    def has_transaction_been_sent(self) -> Generator[None, None, bool]:
        """Contract deployment verification."""
        contract_api_msg = yield from self.get_contract_api_response(
            performative=ContractApiMessage.Performative.GET_STATE,  # type: ignore
            contract_address=self.period_state.safe_contract_address,
            contract_id=str(GnosisSafeContract.contract_id),
            contract_callable="verify_tx",
            tx_hash=self.period_state.final_tx_hash,
        )
        verified = cast(bool, contract_api_msg.state.body["verified"])
        return verified


class EndBehaviour(PriceEstimationBaseState):
    """Final state."""

    state_id = "end"
    matching_round = ConsensusReachedRound

    def async_act(self) -> Generator:
        """
        Do the action.

        Steps:
        - Trivially log the state.
        """
        self.context.logger.info(
            f"Finalized estimate: {self.period_state.most_voted_estimate} with transaction hash: {self.period_state.final_tx_hash}"
        )
        self.context.logger.info("Period end.")
        # wait forever
        yield from self.wait_for_condition(lambda: False)


class PriceEstimationConsensusBehaviour(AbstractRoundBehaviour):
    """This behaviour manages the consensus stages for the price estimation."""

    initial_state_cls = TendermintHealthcheckBehaviour
    abci_app_cls: PriceEstimationAbciApp  # type: ignore
    behaviour_states: Set[Type[PriceEstimationBaseState]] = {  # type: ignore
        TendermintHealthcheckBehaviour,  # type: ignore
        RegistrationBehaviour,  # type: ignore
        RandomnessBehaviour,  # type: ignore
        SelectKeeperABehaviour,  # type: ignore
        DeploySafeBehaviour,  # type: ignore
        ValidateSafeBehaviour,  # type: ignore
        ObserveBehaviour,  # type: ignore
        EstimateBehaviour,  # type: ignore
        TransactionHashBehaviour,  # type: ignore
        SignatureBehaviour,  # type: ignore
        FinalizeBehaviour,  # type: ignore
        ValidateTransactionBehaviour,  # type: ignore
        SelectKeeperBBehaviour,  # type: ignore
        EndBehaviour,  # type: ignore
    }<|MERGE_RESOLUTION|>--- conflicted
+++ resolved
@@ -30,25 +30,12 @@
     CONNECTION_ID as LEDGER_CONNECTION_PUBLIC_ID,
 )
 from packages.valory.contracts.gnosis_safe.contract import GnosisSafeContract
-<<<<<<< HEAD
 from packages.valory.protocols.contract_api import ContractApiMessage
 from packages.valory.protocols.signing import SigningMessage
-from packages.valory.skills.abstract_round_abci.behaviour_utils import (
-    BaseState,
-    DONE_EVENT,
-    EXIT_A_EVENT,
-    EXIT_B_EVENT,
-    FAIL_EVENT,
-    TimeoutException,
-)
 from packages.valory.skills.abstract_round_abci.behaviours import (
     AbstractRoundBehaviour,
-    TransitionFunction,
+    BaseState,
 )
-=======
-from packages.valory.skills.abstract_round_abci.behaviour_utils import BaseState
-from packages.valory.skills.abstract_round_abci.behaviours import AbstractRoundBehaviour
->>>>>>> 858774a4
 from packages.valory.skills.price_estimation_abci.models import Params, SharedState
 from packages.valory.skills.price_estimation_abci.payloads import (
     DeploySafePayload,
