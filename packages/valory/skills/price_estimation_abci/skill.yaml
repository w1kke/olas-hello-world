name: price_estimation_abci
author: valory
version: 0.1.0
type: skill
description: ABCI application for cryptocurrency price estimation aggregating observations
  from different sources.
license: Apache-2.0
aea_version: '>=1.0.0, <2.0.0'
fingerprint:
  README.md: QmSinQfQbyxtxgCx6dSRDG3iLzMspsotw7xJwzq4CbdLMs
  __init__.py: QmexF3zcMh8ZETYFKv4od3HFXqMT3CYGfpMm8HXXa7oWa6
  behaviours.py: QmV4JW2AGgkdRjAfmfNoofF7e1PU3gqDJCTeQESej6dtRY
  dialogues.py: QmdBmUMWoPbS2faqn8LicQVJfN6a2WjtdZDWFbiYoy7hfY
  fsm_specification.yaml: QmPpKTMjxvKz6zzpyRLhgfmGzohGvMa67JzV7XPtKGayLw
  handlers.py: QmP46JqQwFgamtKhjLd3dpWY2yKdXBnubMYZpSsNBC1eFH
  models.py: QmYeU8MtzqcsdabUDqQRcfKsnAGjpvBxJZ2dfRHdPQnudM
  payloads.py: QmR99Myja4scfiZpNrUkFfSHAZ3VthG3Ppx7wnk7M7UiWi
  rounds.py: QmZ7LvmDaXMpEZucXzwBh3pBLGum4uZnR7ja9uUDqepN11
fingerprint_ignore_patterns: []
connections: []
contracts:
- valory/gnosis_safe:0.1.0:QmRNdXGRRQBMFXh5ZvtJeYvHt7559kV5r5EYU5JNUdRBKJ
- valory/gnosis_safe_proxy_factory:0.1.0:QmVkZtrgZ2ievXAonq9z33qbrxHi8piVGptuCGaGJYS1iM
- valory/offchain_aggregator:0.1.0:Qmaftfci6asBewVH3vKGtMJVcAdG71Vm6Qv493uRkT7b2h
protocols:
<<<<<<< HEAD
- valory/contract_api:1.0.0:QmX2mRDNNWUTwU6ivKD65R3bnfC9jkGuKCaWqzxoQdm7ni
skills:
- valory/abstract_round_abci:0.1.0:Qmch4D7jbdLD9k7aan3SCHPNQx2Et1ydyKsHXkVkRSDLBM
=======
- valory/contract_api:1.0.0:QmQssrTfPsTJxkHQthn735vKQHmBuvoZE2eMFf3UzEFizf
skills:
- valory/abstract_round_abci:0.1.0:QmTbsC1t4xsx9cxDmkB4URC3qYtptRVoWqgD1gjWwidmL2
>>>>>>> 90f69f3a
behaviours:
  main:
    args: {}
    class_name: ObserverRoundBehaviour
handlers:
  abci:
    args: {}
    class_name: ABCIPriceEstimationHandler
  contract_api:
    args: {}
    class_name: ContractApiHandler
  http:
    args: {}
    class_name: HttpHandler
  ledger_api:
    args: {}
    class_name: LedgerApiHandler
  signing:
    args: {}
    class_name: SigningHandler
  tendermint:
    args: {}
    class_name: TendermintHandler
models:
  abci_dialogues:
    args: {}
    class_name: AbciDialogues
  benchmark_tool:
    args:
      log_dir: /logs
    class_name: BenchmarkTool
  contract_api_dialogues:
    args: {}
    class_name: ContractApiDialogues
  http_dialogues:
    args: {}
    class_name: HttpDialogues
  ledger_api_dialogues:
    args: {}
    class_name: LedgerApiDialogues
  params:
    args:
      broadcast_to_server: false
      cleanup_history_depth: 1
      consensus:
        max_participants: 1
      drand_public_key: 868f005eb8e6e4ca0a47c8a77ceaa5309a47978a7c71bc5cce96366b5d7a569937c529eeda66c7293784a9402801af31
      finalize_timeout: 60.0
      history_check_timeout: 1205
      keeper_allowed_retries: 3
      keeper_timeout: 30.0
      max_healthcheck: 120
      observation_aggregator_function: median
      observation_interval: 10
      on_chain_service_id: null
      oracle:
        min_answer: 1000000000000000000
        max_answer: 1000000000000000000000000
        decimals: 18
        description: BTC
      reset_tendermint_after: 2
      retry_attempts: 400
      retry_timeout: 3
      round_timeout_seconds: 30.0
      service_id: price_estimation
<<<<<<< HEAD
      service_registry_address: null
=======
      setup:
        oracle_contract_address: null
        safe_contract_address: null
>>>>>>> 90f69f3a
      sleep_time: 1
      tendermint_check_sleep_delay: 3
      tendermint_com_url: http://localhost:8080
      tendermint_max_retries: 5
      tendermint_url: http://localhost:26657
      validate_timeout: 1205
    class_name: Params
  price_api:
    args:
      api_id: coinbase
      convert_id: USD
      currency_id: BTC
      headers: []
      method: GET
      parameters: []
      response_key: data:amount
      response_type: float
      retries: 5
      url: https://api.coinbase.com/v2/prices/BTC-USD/buy
    class_name: PriceApi
  randomness_api:
    args:
      api_id: cloudflare
      headers: []
      method: GET
      parameters: []
      response_key: null
      response_type: dict
      retries: 5
      url: https://drand.cloudflare.com/public/latest
    class_name: RandomnessApi
  requests:
    args: {}
    class_name: Requests
  server_api:
    args:
      api_id: oracle_server
      headers:
      - Content-Type: application/json
      method: POST
      parameters: []
      response_key: null
      response_type: dict
      retries: 5
      url: http://192.168.2.17:9999/deposit
    class_name: ServerApi
  signing_dialogues:
    args: {}
    class_name: SigningDialogues
  state:
    args: {}
    class_name: SharedState
dependencies: {}
is_abstract: true<|MERGE_RESOLUTION|>--- conflicted
+++ resolved
@@ -23,15 +23,9 @@
 - valory/gnosis_safe_proxy_factory:0.1.0:QmVkZtrgZ2ievXAonq9z33qbrxHi8piVGptuCGaGJYS1iM
 - valory/offchain_aggregator:0.1.0:Qmaftfci6asBewVH3vKGtMJVcAdG71Vm6Qv493uRkT7b2h
 protocols:
-<<<<<<< HEAD
-- valory/contract_api:1.0.0:QmX2mRDNNWUTwU6ivKD65R3bnfC9jkGuKCaWqzxoQdm7ni
-skills:
-- valory/abstract_round_abci:0.1.0:Qmch4D7jbdLD9k7aan3SCHPNQx2Et1ydyKsHXkVkRSDLBM
-=======
 - valory/contract_api:1.0.0:QmQssrTfPsTJxkHQthn735vKQHmBuvoZE2eMFf3UzEFizf
 skills:
-- valory/abstract_round_abci:0.1.0:QmTbsC1t4xsx9cxDmkB4URC3qYtptRVoWqgD1gjWwidmL2
->>>>>>> 90f69f3a
+- valory/abstract_round_abci:0.1.0:QmfXirD6pcZDxJozQSSc6rq7ve3Q4pnqYAKLLTUfB13avB
 behaviours:
   main:
     args: {}
@@ -97,13 +91,10 @@
       retry_timeout: 3
       round_timeout_seconds: 30.0
       service_id: price_estimation
-<<<<<<< HEAD
       service_registry_address: null
-=======
       setup:
         oracle_contract_address: null
         safe_contract_address: null
->>>>>>> 90f69f3a
       sleep_time: 1
       tendermint_check_sleep_delay: 3
       tendermint_com_url: http://localhost:8080
