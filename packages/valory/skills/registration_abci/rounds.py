--- conflicted
+++ resolved
@@ -112,13 +112,6 @@
             and self.block_confirmations
             > self.required_block_confirmations  # we also wait here as it gives more (available) agents time to join
         ):
-<<<<<<< HEAD
-            synchronized_data = self.synchronized_data.update(
-                participants=frozenset(self.collection),
-                synchronized_data_class=BaseSynchronizedData,
-            )
-            return synchronized_data, Event.DONE
-=======
             most_voted_payload = self.most_voted_payload
 
             initialisation = (
@@ -137,7 +130,6 @@
             and self.block_confirmations > self.required_block_confirmations
         ):
             return self.synchronized_data, Event.NO_MAJORITY
->>>>>>> b2a8de1c
         return None
 
 
