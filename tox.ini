; By default, testenvs are configured to:
; - don't skip dist (skipsdist = False)
; - don't skip the package installation (skip_install = False)
; - don't use source installation (usedevelop = False)
; where one of those steps is not necessary for the test,
; we set the associated flag (e.g. for linting we don't need
; the package installation).
[tox]
envlist = bandit, safety, black, black-check, isort, isort-check, check-copyright, docs, flake8, liccheck, mypy, py{3.6,3.7,3.8,3.9}


[testenv]
basepython = python3
whitelist_externals = /bin/sh
passenv = *
extras = all
deps =
    requests==2.26.0
    docker==5.0.2
    pytest==6.2.5
    pytest-randomly==3.8.0
    pytest-cov==2.12.1
    pytest-asyncio==0.15.1
    hypothesis==6.21.6
    py-eth-sig-utils==0.4.0
    aiohttp<3.8,>=3.7.4
    numpy<1.22,>=1.21.4
    optuna<2.11,>=2.10.0
    pandas<1.4,>=1.3.4
    pandas-stubs<1.2.1,>=1.2.0.39
    pmdarima<1.9,>=1.8.4
    scikit-learn<1.1,>=1.0.1
    open-aea==1.9.0.post1
    open-aea-cli-ipfs==1.9.0.post1
    open-aea-ledger-ethereum==1.9.0.post1
    Flask==2.0.2
    Werkzeug==2.0.3
    protobuf==3.19.4
    atheris==2.0.10
setenv =
    PYTHONHASHSEED=0

commands =
    pytest -rfE --doctest-modules aea_swarm tests/ --cov=aea_swarm --cov-report=html --cov=packages/valory --cov-report=xml --cov-report=term --cov-report=term-missing --cov-config=.coveragerc {posargs}


[testenv:py3.6]
basepython = python3.6
usedevelop = True
deps =
    {[testenv]deps}
setenv =
    {[testenv]setenv}

[testenv:py3.7]
basepython = python3.7
usedevelop = True
deps =
    {[testenv]deps}
setenv =
    {[testenv]setenv}

[testenv:py3.8]
basepython = python3.8
usedevelop = True
deps =
    {[testenv]deps}
setenv =
    {[testenv]setenv}

[testenv:py3.9]
basepython = python3.9
usedevelop = True
deps =
    {[testenv]deps}
setenv =
    {[testenv]setenv}


[testenv:bandit]
skipsdist = True
skip_install = True
deps =
    bandit==1.7.0
commands = bandit -r aea_swarm packages/valory
           bandit -s B101 -r tests scripts

[testenv:black]
skipsdist = True
skip_install = True
deps =
    black==21.6b0
    click==8.0.4
commands = black aea_swarm packages/valory scripts tests

[testenv:black-check]
skipsdist = True
skip_install = True
deps =
    black==21.6b0
    click==8.0.4
commands = black --check aea_swarm packages/valory scripts tests

[testenv:isort]
skipsdist = True
skip_install = True
deps = isort==5.9.3
commands =
    isort aea_swarm/
    isort packages/valory
    isort scripts/
    isort tests/

[testenv:isort-check]
skipsdist = True
skip_install = True
deps = isort==5.9.3
commands = isort --check-only aea_swarm packages/valory scripts tests

[testenv:check-copyright]
skipsdist = True
skip_install = True
deps =
commands = {toxinidir}/scripts/check_copyright.py --check

[testenv:check-hash]
skipsdist = True
usedevelop = True
deps =
    open-aea==1.9.0.post1
    ipfshttpclient==0.8.0a2
    pandas<1.4,>=1.3.4
    Flask==2.0.2
commands = python -m aea_swarm.cli hash all --check

[testenv:check-packages]
skipsdist = True
usedevelop = True
deps =
commands = {toxinidir}/scripts/check_packages.py

[testenv:check-pipfiles]
skipsdist = True
usedevelop = True
deps =
commands = {toxinidir}/scripts/check_pipfiles.py

[testenv:check-api-docs]
skipsdist = True
skip_install = True
deps =
    pydoc-markdown==4.3.2
    open-aea==1.9.0.post1
commands = {toxinidir}/scripts/generate_api_documentation.py --check-clean

[testenv:docs]
skipsdist = True
skip_install = True
deps =
    bs4==0.0.1
    click==8.0.4
    markdown==3.3.4
    click==8.0.4
    mkdocs==1.3.0
    markdown-include==0.6.0
    mkdocs-material==7.1.10
    mkdocs-macros-plugin==0.7.0
    pymdown-extensions==8.2
    Pygments==2.11.2
commands = pip3 install git+https://github.com/pugong/mkdocs-mermaid-plugin.git#egg=mkdocs-mermaid-plugin
           mkdocs build --clean

[testenv:docs-serve]
skipsdist = True
skip_install = True
deps =
    bs4==0.0.1
    markdown==3.3.4
    mkdocs==1.3.0
    markdown-include==0.6.0
    mkdocs-material==7.1.10
    pymdown-extensions==8.2
commands = pip3 install git+https://github.com/pugong/mkdocs-mermaid-plugin.git#egg=mkdocs-mermaid-plugin
           mkdocs build --clean
           python -c 'print("###### Starting local server. Press Control+C to stop server ######")'
           mkdocs serve -a localhost:8080

[testenv:flake8]
skipsdist = True
skip_install = True
deps =
    flake8==3.9.2
    flake8-bugbear==21.9.1
    flake8-docstrings==1.6.0
    flake8-eradicate==1.1.0
    flake8-isort==4.0.0
    pydocstyle==6.1.1
commands = flake8 aea_swarm packages/valory scripts tests

[testenv:mypy]
skipsdist = True
skip_install = True
deps =
    typed-ast==1.4.3
    mypy==0.910
commands = mypy aea_swarm packages/valory --disallow-untyped-defs
           mypy tests --disallow-untyped-defs
           mypy scripts

[testenv:pylint]
whitelist_externals = /bin/sh
skipsdist = True
deps =
    pylint==2.11.1
    pytest==6.2.5
    ipfshttpclient==0.8.0a2
    py-eth-sig-utils==0.4.0
    aiohttp<3.8,>=3.7.4
    multidict==5.2.0
    certifi==2021.10.8
    Flask==2.0.2
    protobuf==3.19.4
    open-aea==1.9.0.post1
    open-aea-ledger-ethereum===1.9.0.post1

commands = pylint aea_swarm packages/valory scripts

[testenv:safety]
skipsdist = True
skip_install = True
deps =
    safety==1.10.3
commands = safety check -i 37524 -i 38038 -i 37776 -i 38039 -i 39621 -i 40291 -i 39706 -i 41002

[testenv:vulture]
skipsdist = True
skip_install = True
deps =
    vulture==2.3
commands = vulture aea_swarm scripts/whitelist.py

[testenv:darglint]
skipsdist = True
skip_install = True
deps =
    darglint==1.8.0
commands = 	darglint aea_swarm scripts packages/valory/* tests

[testenv:check-generate-all-protocols]
skipsdist = True
usedevelop = True
deps =
    ipfshttpclient==0.8.0a2
    black==21.6b0
    click==8.0.4
    isort==5.9.3
commands = aea generate-all-protocols --no-bump --check-clean

[testenv:spell-check]
skipsdist = True
usedevelop = True
deps =
commands = {toxinidir}/scripts/spell-check.sh


[testenv:check-abci-docstrings]
skipsdist = True
usedevelop = True
deps =
    py-eth-sig-utils==0.4.0
    numpy<1.22,>=1.21.4
    optuna<2.11,>=2.10.0
    pandas<1.4,>=1.3.4
    pandas-stubs<1.2.1,>=1.2.0.39
    pmdarima<1.9,>=1.8.4
<<<<<<< HEAD
    open-aea==1.8.0
    open-aea-ledger-ethereum==1.8.0
    open-aea-cli-ipfs==1.8.0
=======
    open-aea==1.9.0.post1
    open-aea-ledger-ethereum==1.9.0.post1
>>>>>>> 602cd593
    Flask==2.0.2
commands = swarm analyse abci docstrings --check


[testenv:check-abciapp-specs]
skipsdist = True
usedevelop = True
commands = python -m aea_swarm.cli analyse abci check-app-specs --check-all

[testenv:check-handlers]
skipsdist = True
usedevelop = True
commands = swarm analyse abci check-handlers<|MERGE_RESOLUTION|>--- conflicted
+++ resolved
@@ -273,14 +273,8 @@
     pandas<1.4,>=1.3.4
     pandas-stubs<1.2.1,>=1.2.0.39
     pmdarima<1.9,>=1.8.4
-<<<<<<< HEAD
-    open-aea==1.8.0
-    open-aea-ledger-ethereum==1.8.0
-    open-aea-cli-ipfs==1.8.0
-=======
     open-aea==1.9.0.post1
     open-aea-ledger-ethereum==1.9.0.post1
->>>>>>> 602cd593
     Flask==2.0.2
 commands = swarm analyse abci docstrings --check
 
