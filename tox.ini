; By default, testenvs are configured to:
; - don't skip dist (skipsdist = False)
; - don't skip the package installation (skip_install = False)
; - don't use source installation (usedevelop = False)
; where one of those steps is not necessary for the test,
; we set the associated flag (e.g. for linting we don't need
; the package installation).
[tox]
envlist = bandit, safety, black, black-check, isort, isort-check, check-copyright, docs, flake8, liccheck, mypy, py{3.6,3.7,3.8,3.9}


[testenv]
basepython = python3
whitelist_externals = /bin/sh
passenv = *
extras = all
deps =
    requests==2.26.0
    docker==5.0.2
    pytest==7.0.0
    pytest-randomly==3.11.0
    pytest-cov==3.0.0
    pytest-asyncio==0.18.0
    hypothesis==6.21.6
    py-eth-sig-utils==0.4.0
    aiohttp<3.8,>=3.7.4
    numpy<1.22,>=1.21.4
    optuna<2.11,>=2.10.0
    pandas<1.4,>=1.3.4
    pandas-stubs<1.2.1,>=1.2.0.39
    pmdarima<1.9,>=1.8.4
    scikit-learn<1.1,>=1.0.1
    open-aea==1.10.0
    open-aea-cli-ipfs==1.10.0
    open-aea-ledger-ethereum==1.10.0
    Flask==2.0.2
    Werkzeug==2.0.3
    protobuf==3.19.4
    atheris==2.0.10
    mistune==2.0.2
setenv =
    PYTHONHASHSEED=0

commands =
    pytest -rfE --doctest-modules autonomy tests/ --cov=autonomy --cov-report=html --cov=packages/valory --cov-report=xml --cov-report=term --cov-report=term-missing --cov-config=.coveragerc {posargs}


[testenv:py3.10]
basepython = python3.10
usedevelop = True
deps =
    {[testenv]deps}
setenv =
    {[testenv]setenv}

[testenv:bandit]
skipsdist = True
skip_install = True
deps =
    bandit==1.7.0
commands = bandit -r autonomy packages/valory
           bandit -s B101 -r tests scripts

[testenv:black]
skipsdist = True
skip_install = True
deps =
    black==21.6b0
    click==8.0.2
commands = black autonomy packages/valory scripts tests

[testenv:black-check]
skipsdist = True
skip_install = True
deps =
    black==21.6b0
    click==8.0.2
commands = black --check autonomy packages/valory scripts tests

[testenv:isort]
skipsdist = True
skip_install = True
deps = isort==5.9.3
commands =
    isort autonomy/
    isort packages/valory
    isort scripts/
    isort tests/

[testenv:isort-check]
skipsdist = True
skip_install = True
deps = isort==5.9.3
commands = isort --check-only autonomy packages/valory scripts tests

[testenv:check-copyright]
skipsdist = True
skip_install = True
deps =
commands = {toxinidir}/scripts/check_copyright.py --check

[testenv:check-hash]
skipsdist = True
usedevelop = True
deps =
    open-aea==1.10.0
    ipfshttpclient==0.8.0a2
    pandas<1.4,>=1.3.4
    Flask==2.0.2
commands = python -m autonomy.cli hash all --check

[testenv:check-packages]
skipsdist = True
usedevelop = True
deps =
commands = {toxinidir}/scripts/check_packages.py

[testenv:check-pipfiles]
skipsdist = True
usedevelop = True
deps =
commands = {toxinidir}/scripts/check_pipfiles.py

[testenv:check-api-docs]
skipsdist = True
skip_install = True
deps =
    pydoc-markdown==4.3.2
    open-aea==1.10.0
commands = {toxinidir}/scripts/generate_api_documentation.py --check-clean

[testenv:docs]
skipsdist = True
skip_install = True
deps =
    bs4==0.0.1
    click==8.0.2
    markdown==3.3.4
    click==8.0.2
    mkdocs==1.3.0
    markdown-include==0.6.0
    mkdocs-material==7.1.10
    mkdocs-macros-plugin==0.7.0
    pymdown-extensions==8.2
    Pygments==2.11.2
commands = pip3 install git+https://github.com/pugong/mkdocs-mermaid-plugin.git#egg=mkdocs-mermaid-plugin
           mkdocs build --clean

[testenv:docs-serve]
skipsdist = True
skip_install = True
deps =
    bs4==0.0.1
    markdown==3.3.4
    mkdocs==1.3.0
    markdown-include==0.6.0
    mkdocs-material==7.1.10
    pymdown-extensions==8.2
commands = pip3 install git+https://github.com/pugong/mkdocs-mermaid-plugin.git#egg=mkdocs-mermaid-plugin
           mkdocs build --clean
           python -c 'print("###### Starting local server. Press Control+C to stop server ######")'
           mkdocs serve -a localhost:8080

[testenv:flake8]
skipsdist = True
skip_install = True
deps =
    flake8==3.9.2
    flake8-bugbear==21.9.1
    flake8-docstrings==1.6.0
    flake8-eradicate==1.1.0
    flake8-isort==4.0.0
    pydocstyle==6.1.1
commands = flake8 autonomy packages/valory scripts tests

[testenv:mypy]
skipsdist = True
skip_install = True
deps =
    typed-ast==1.4.3
    mypy==0.910
commands = mypy autonomy packages/valory --disallow-untyped-defs
           mypy tests --disallow-untyped-defs
           mypy scripts

[testenv:pylint]
whitelist_externals = /bin/sh
skipsdist = True
deps =
    pylint==2.11.1
    pytest==7.0.0
    ipfshttpclient==0.8.0a2
    py-eth-sig-utils==0.4.0
    aiohttp<3.8,>=3.7.4
    multidict==5.2.0
    certifi==2021.10.8
    Flask==2.0.2
    protobuf==3.19.4
    open-aea==1.10.0
    open-aea-ledger-ethereum===1.10.0

commands = pylint autonomy packages/valory scripts

[testenv:safety]
skipsdist = True
skip_install = True
deps =
    safety==1.10.3
commands = safety check -i 37524 -i 38038 -i 37776 -i 38039 -i 39621 -i 40291 -i 39706 -i 41002

[testenv:vulture]
skipsdist = True
skip_install = True
deps =
    vulture==2.3
commands = vulture autonomy scripts/whitelist.py

[testenv:darglint]
skipsdist = True
skip_install = True
deps =
    darglint==1.8.0
commands = 	darglint autonomy scripts packages/valory/* tests

[testenv:check-generate-all-protocols]
skipsdist = True
usedevelop = True
deps =
    ipfshttpclient==0.8.0a2
    black==21.6b0
    click==8.0.2
    isort==5.9.3
commands = aea generate-all-protocols --no-bump --check-clean

[testenv:spell-check]
skipsdist = True
usedevelop = True
deps =
commands = {toxinidir}/scripts/spell-check.sh


[testenv:check-abci-docstrings]
skipsdist = True
usedevelop = True
deps =
    py-eth-sig-utils==0.4.0
    numpy<1.22,>=1.21.4
    optuna<2.11,>=2.10.0
    pandas<1.4,>=1.3.4
    pandas-stubs<1.2.1,>=1.2.0.39
    pmdarima<1.9,>=1.8.4
    open-aea==1.10.0
    open-aea-ledger-ethereum==1.10.0
    Flask==2.0.2
commands = autonomy analyse abci docstrings --check


[testenv:check-abciapp-specs]
skipsdist = True
usedevelop = True
commands = python -m autonomy.cli analyse abci check-app-specs --check-all

[testenv:check-handlers]
skipsdist = True
usedevelop = True
<<<<<<< HEAD
commands = swarm analyse abci check-handlers


[testenv_multi]
basepython = python3
whitelist_externals = /bin/sh
passenv = *
extras = all
deps =
    requests==2.26.0
    docker==5.0.2
    pytest==6.2.5
    pytest-randomly==3.8.0
    pytest-cov==2.12.1
    pytest-asyncio==0.15.1
    hypothesis==6.21.6
    py-eth-sig-utils==0.4.0
    aiohttp<3.8,>=3.7.4
    numpy<1.22,>=1.21.4
    optuna<2.11,>=2.10.0
    pandas<1.4,>=1.3.4
    pandas-stubs<1.2.1,>=1.2.0.39
    pmdarima<1.9,>=1.8.4
    scikit-learn<1.1,>=1.0.1
    open-aea==1.10.0
    open-aea-cli-ipfs==1.10.0
    open-aea-ledger-ethereum==1.10.0
    Flask==2.0.2
    Werkzeug==2.0.3
    protobuf==3.19.4
    atheris==2.0.10
    mistune==2.0.2

commands =
	pytest -rfE --doctest-modules aea_swarm tests/ --cov=aea_swarm --cov-report=html --cov=packages/valory --cov-report=xml --cov-report=term --cov-report=term-missing --cov-config=.coveragerc {posargs}

[testenv:py3.7]
basepython = python3.7
deps = {[testenv_multi]deps}
commands = {[testenv_multi]commands}

[testenv:py3.8]
basepython = python3.8
deps = {[testenv_multi]deps}
commands = {[testenv_multi]commands}

[testenv:py3.9]
basepython = python3.9
deps = {[testenv_multi]deps}
commands = {[testenv_multi]commands}
=======
commands = autonomy analyse abci check-handlers
>>>>>>> 7e00358f
<|MERGE_RESOLUTION|>--- conflicted
+++ resolved
@@ -263,8 +263,7 @@
 [testenv:check-handlers]
 skipsdist = True
 usedevelop = True
-<<<<<<< HEAD
-commands = swarm analyse abci check-handlers
+commands = autonomy analyse abci check-handlers
 
 
 [testenv_multi]
@@ -313,7 +312,4 @@
 [testenv:py3.9]
 basepython = python3.9
 deps = {[testenv_multi]deps}
-commands = {[testenv_multi]commands}
-=======
-commands = autonomy analyse abci check-handlers
->>>>>>> 7e00358f
+commands = {[testenv_multi]commands}