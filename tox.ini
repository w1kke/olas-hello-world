--- conflicted
+++ resolved
@@ -133,13 +133,8 @@
 commands = {[testenv_multi_win]commands}
 
 [testenv:py3.10-win]
-<<<<<<< HEAD
-basepython = python3.9
-deps =
-=======
 basepython = python3.10
-deps = 
->>>>>>> 4a8c30de
+deps =
     {[base]deps}
     {[pytest_py310]deps}
     pywin32==304
@@ -177,13 +172,8 @@
 commands = {[testenv_multi_mac_os]commands}
 
 [testenv:py3.10-mac]
-<<<<<<< HEAD
-basepython = python3.9
-deps =
-=======
 basepython = python3.10
-deps = 
->>>>>>> 4a8c30de
+deps =
     {[base]deps}
     {[pytest_py310]deps}
     docker==5.0.2
